--- conflicted
+++ resolved
@@ -748,14 +748,9 @@
 	if (from == NULL || to == from)
 		return 0;
 
-<<<<<<< HEAD
-	if (INTEL_INFO(obj->base.dev)->gen < 6)
-		return i915_gem_object_wait_rendering(obj);
-=======
 	/* XXX gpu semaphores are implicated in various hard hangs on SNB */
 	if (INTEL_INFO(obj->base.dev)->gen < 6 || !i915_semaphores)
-		return i915_gem_object_wait_rendering(obj, true);
->>>>>>> 467cffba
+		return i915_gem_object_wait_rendering(obj);
 
 	idx = intel_ring_sync_index(from, to);
 
