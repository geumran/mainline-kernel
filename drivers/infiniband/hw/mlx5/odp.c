/*
 * Copyright (c) 2013-2015, Mellanox Technologies. All rights reserved.
 *
 * This software is available to you under a choice of one of two
 * licenses.  You may choose to be licensed under the terms of the GNU
 * General Public License (GPL) Version 2, available from the file
 * COPYING in the main directory of this source tree, or the
 * OpenIB.org BSD license below:
 *
 *     Redistribution and use in source and binary forms, with or
 *     without modification, are permitted provided that the following
 *     conditions are met:
 *
 *      - Redistributions of source code must retain the above
 *        copyright notice, this list of conditions and the following
 *        disclaimer.
 *
 *      - Redistributions in binary form must reproduce the above
 *        copyright notice, this list of conditions and the following
 *        disclaimer in the documentation and/or other materials
 *        provided with the distribution.
 *
 * THE SOFTWARE IS PROVIDED "AS IS", WITHOUT WARRANTY OF ANY KIND,
 * EXPRESS OR IMPLIED, INCLUDING BUT NOT LIMITED TO THE WARRANTIES OF
 * MERCHANTABILITY, FITNESS FOR A PARTICULAR PURPOSE AND
 * NONINFRINGEMENT. IN NO EVENT SHALL THE AUTHORS OR COPYRIGHT HOLDERS
 * BE LIABLE FOR ANY CLAIM, DAMAGES OR OTHER LIABILITY, WHETHER IN AN
 * ACTION OF CONTRACT, TORT OR OTHERWISE, ARISING FROM, OUT OF OR IN
 * CONNECTION WITH THE SOFTWARE OR THE USE OR OTHER DEALINGS IN THE
 * SOFTWARE.
 */

#include <rdma/ib_umem.h>
#include <rdma/ib_umem_odp.h>
#include <linux/kernel.h>

#include "mlx5_ib.h"
#include "cmd.h"

#include <linux/mlx5/eq.h>

/* Contains the details of a pagefault. */
struct mlx5_pagefault {
	u32			bytes_committed;
	u32			token;
	u8			event_subtype;
	u8			type;
	union {
		/* Initiator or send message responder pagefault details. */
		struct {
			/* Received packet size, only valid for responders. */
			u32	packet_size;
			/*
			 * Number of resource holding WQE, depends on type.
			 */
			u32	wq_num;
			/*
			 * WQE index. Refers to either the send queue or
			 * receive queue, according to event_subtype.
			 */
			u16	wqe_index;
		} wqe;
		/* RDMA responder pagefault details */
		struct {
			u32	r_key;
			/*
			 * Received packet size, minimal size page fault
			 * resolution required for forward progress.
			 */
			u32	packet_size;
			u32	rdma_op_len;
			u64	rdma_va;
		} rdma;
	};

	struct mlx5_ib_pf_eq	*eq;
	struct work_struct	work;
};

#define MAX_PREFETCH_LEN (4*1024*1024U)

/* Timeout in ms to wait for an active mmu notifier to complete when handling
 * a pagefault. */
#define MMU_NOTIFIER_TIMEOUT 1000

#define MLX5_IMR_MTT_BITS (30 - PAGE_SHIFT)
#define MLX5_IMR_MTT_SHIFT (MLX5_IMR_MTT_BITS + PAGE_SHIFT)
#define MLX5_IMR_MTT_ENTRIES BIT_ULL(MLX5_IMR_MTT_BITS)
#define MLX5_IMR_MTT_SIZE BIT_ULL(MLX5_IMR_MTT_SHIFT)
#define MLX5_IMR_MTT_MASK (~(MLX5_IMR_MTT_SIZE - 1))

#define MLX5_KSM_PAGE_SHIFT MLX5_IMR_MTT_SHIFT

static u64 mlx5_imr_ksm_entries;

static int check_parent(struct ib_umem_odp *odp,
			       struct mlx5_ib_mr *parent)
{
	struct mlx5_ib_mr *mr = odp->private;

	return mr && mr->parent == parent && !odp->dying;
}

static struct ib_ucontext_per_mm *mr_to_per_mm(struct mlx5_ib_mr *mr)
{
	if (WARN_ON(!mr || !is_odp_mr(mr)))
		return NULL;

	return to_ib_umem_odp(mr->umem)->per_mm;
}

static struct ib_umem_odp *odp_next(struct ib_umem_odp *odp)
{
	struct mlx5_ib_mr *mr = odp->private, *parent = mr->parent;
	struct ib_ucontext_per_mm *per_mm = odp->per_mm;
	struct rb_node *rb;

	down_read(&per_mm->umem_rwsem);
	while (1) {
		rb = rb_next(&odp->interval_tree.rb);
		if (!rb)
			goto not_found;
		odp = rb_entry(rb, struct ib_umem_odp, interval_tree.rb);
		if (check_parent(odp, parent))
			goto end;
	}
not_found:
	odp = NULL;
end:
	up_read(&per_mm->umem_rwsem);
	return odp;
}

static struct ib_umem_odp *odp_lookup(u64 start, u64 length,
				      struct mlx5_ib_mr *parent)
{
	struct ib_ucontext_per_mm *per_mm = mr_to_per_mm(parent);
	struct ib_umem_odp *odp;
	struct rb_node *rb;

	down_read(&per_mm->umem_rwsem);
	odp = rbt_ib_umem_lookup(&per_mm->umem_tree, start, length);
	if (!odp)
		goto end;

	while (1) {
		if (check_parent(odp, parent))
			goto end;
		rb = rb_next(&odp->interval_tree.rb);
		if (!rb)
			goto not_found;
		odp = rb_entry(rb, struct ib_umem_odp, interval_tree.rb);
		if (ib_umem_start(&odp->umem) > start + length)
			goto not_found;
	}
not_found:
	odp = NULL;
end:
	up_read(&per_mm->umem_rwsem);
	return odp;
}

void mlx5_odp_populate_klm(struct mlx5_klm *pklm, size_t offset,
			   size_t nentries, struct mlx5_ib_mr *mr, int flags)
{
	struct ib_pd *pd = mr->ibmr.pd;
	struct mlx5_ib_dev *dev = to_mdev(pd->device);
	struct ib_umem_odp *odp;
	unsigned long va;
	int i;

	if (flags & MLX5_IB_UPD_XLT_ZAP) {
		for (i = 0; i < nentries; i++, pklm++) {
			pklm->bcount = cpu_to_be32(MLX5_IMR_MTT_SIZE);
			pklm->key = cpu_to_be32(dev->null_mkey);
			pklm->va = 0;
		}
		return;
	}

	odp = odp_lookup(offset * MLX5_IMR_MTT_SIZE,
			 nentries * MLX5_IMR_MTT_SIZE, mr);

	for (i = 0; i < nentries; i++, pklm++) {
		pklm->bcount = cpu_to_be32(MLX5_IMR_MTT_SIZE);
		va = (offset + i) * MLX5_IMR_MTT_SIZE;
		if (odp && odp->umem.address == va) {
			struct mlx5_ib_mr *mtt = odp->private;

			pklm->key = cpu_to_be32(mtt->ibmr.lkey);
			odp = odp_next(odp);
		} else {
			pklm->key = cpu_to_be32(dev->null_mkey);
		}
		mlx5_ib_dbg(dev, "[%d] va %lx key %x\n",
			    i, va, be32_to_cpu(pklm->key));
	}
}

static void mr_leaf_free_action(struct work_struct *work)
{
	struct ib_umem_odp *odp = container_of(work, struct ib_umem_odp, work);
	int idx = ib_umem_start(&odp->umem) >> MLX5_IMR_MTT_SHIFT;
	struct mlx5_ib_mr *mr = odp->private, *imr = mr->parent;

	mr->parent = NULL;
	synchronize_srcu(&mr->dev->mr_srcu);

	ib_umem_release(&odp->umem);
	if (imr->live)
		mlx5_ib_update_xlt(imr, idx, 1, 0,
				   MLX5_IB_UPD_XLT_INDIRECT |
				   MLX5_IB_UPD_XLT_ATOMIC);
	mlx5_mr_cache_free(mr->dev, mr);

	if (atomic_dec_and_test(&imr->num_leaf_free))
		wake_up(&imr->q_leaf_free);
}

void mlx5_ib_invalidate_range(struct ib_umem_odp *umem_odp, unsigned long start,
			      unsigned long end)
{
	struct mlx5_ib_mr *mr;
	const u64 umr_block_mask = (MLX5_UMR_MTT_ALIGNMENT /
				    sizeof(struct mlx5_mtt)) - 1;
	u64 idx = 0, blk_start_idx = 0;
	struct ib_umem *umem;
	int in_block = 0;
	u64 addr;

	if (!umem_odp) {
		pr_err("invalidation called on NULL umem or non-ODP umem\n");
		return;
	}
	umem = &umem_odp->umem;

	mr = umem_odp->private;

	if (!mr || !mr->ibmr.pd)
		return;

	start = max_t(u64, ib_umem_start(umem), start);
	end = min_t(u64, ib_umem_end(umem), end);

	/*
	 * Iteration one - zap the HW's MTTs. The notifiers_count ensures that
	 * while we are doing the invalidation, no page fault will attempt to
	 * overwrite the same MTTs.  Concurent invalidations might race us,
	 * but they will write 0s as well, so no difference in the end result.
	 */

	for (addr = start; addr < end; addr += BIT(umem->page_shift)) {
		idx = (addr - ib_umem_start(umem)) >> umem->page_shift;
		/*
		 * Strive to write the MTTs in chunks, but avoid overwriting
		 * non-existing MTTs. The huristic here can be improved to
		 * estimate the cost of another UMR vs. the cost of bigger
		 * UMR.
		 */
		if (umem_odp->dma_list[idx] &
		    (ODP_READ_ALLOWED_BIT | ODP_WRITE_ALLOWED_BIT)) {
			if (!in_block) {
				blk_start_idx = idx;
				in_block = 1;
			}
		} else {
			u64 umr_offset = idx & umr_block_mask;

			if (in_block && umr_offset == 0) {
				mlx5_ib_update_xlt(mr, blk_start_idx,
						   idx - blk_start_idx, 0,
						   MLX5_IB_UPD_XLT_ZAP |
						   MLX5_IB_UPD_XLT_ATOMIC);
				in_block = 0;
			}
		}
	}
	if (in_block)
		mlx5_ib_update_xlt(mr, blk_start_idx,
				   idx - blk_start_idx + 1, 0,
				   MLX5_IB_UPD_XLT_ZAP |
				   MLX5_IB_UPD_XLT_ATOMIC);
	/*
	 * We are now sure that the device will not access the
	 * memory. We can safely unmap it, and mark it as dirty if
	 * needed.
	 */

	ib_umem_odp_unmap_dma_pages(umem_odp, start, end);

	if (unlikely(!umem->npages && mr->parent &&
		     !umem_odp->dying)) {
		WRITE_ONCE(umem_odp->dying, 1);
		atomic_inc(&mr->parent->num_leaf_free);
		schedule_work(&umem_odp->work);
	}
}

void mlx5_ib_internal_fill_odp_caps(struct mlx5_ib_dev *dev)
{
	struct ib_odp_caps *caps = &dev->odp_caps;

	memset(caps, 0, sizeof(*caps));

	if (!MLX5_CAP_GEN(dev->mdev, pg))
		return;

	caps->general_caps = IB_ODP_SUPPORT;

	if (MLX5_CAP_GEN(dev->mdev, umr_extended_translation_offset))
		dev->odp_max_size = U64_MAX;
	else
		dev->odp_max_size = BIT_ULL(MLX5_MAX_UMR_SHIFT + PAGE_SHIFT);

	if (MLX5_CAP_ODP(dev->mdev, ud_odp_caps.send))
		caps->per_transport_caps.ud_odp_caps |= IB_ODP_SUPPORT_SEND;

	if (MLX5_CAP_ODP(dev->mdev, ud_odp_caps.srq_receive))
		caps->per_transport_caps.ud_odp_caps |= IB_ODP_SUPPORT_SRQ_RECV;

	if (MLX5_CAP_ODP(dev->mdev, rc_odp_caps.send))
		caps->per_transport_caps.rc_odp_caps |= IB_ODP_SUPPORT_SEND;

	if (MLX5_CAP_ODP(dev->mdev, rc_odp_caps.receive))
		caps->per_transport_caps.rc_odp_caps |= IB_ODP_SUPPORT_RECV;

	if (MLX5_CAP_ODP(dev->mdev, rc_odp_caps.write))
		caps->per_transport_caps.rc_odp_caps |= IB_ODP_SUPPORT_WRITE;

	if (MLX5_CAP_ODP(dev->mdev, rc_odp_caps.read))
		caps->per_transport_caps.rc_odp_caps |= IB_ODP_SUPPORT_READ;

	if (MLX5_CAP_ODP(dev->mdev, rc_odp_caps.atomic))
		caps->per_transport_caps.rc_odp_caps |= IB_ODP_SUPPORT_ATOMIC;

	if (MLX5_CAP_ODP(dev->mdev, rc_odp_caps.srq_receive))
		caps->per_transport_caps.rc_odp_caps |= IB_ODP_SUPPORT_SRQ_RECV;

	if (MLX5_CAP_ODP(dev->mdev, xrc_odp_caps.send))
		caps->per_transport_caps.xrc_odp_caps |= IB_ODP_SUPPORT_SEND;

	if (MLX5_CAP_ODP(dev->mdev, xrc_odp_caps.receive))
		caps->per_transport_caps.xrc_odp_caps |= IB_ODP_SUPPORT_RECV;

	if (MLX5_CAP_ODP(dev->mdev, xrc_odp_caps.write))
		caps->per_transport_caps.xrc_odp_caps |= IB_ODP_SUPPORT_WRITE;

	if (MLX5_CAP_ODP(dev->mdev, xrc_odp_caps.read))
		caps->per_transport_caps.xrc_odp_caps |= IB_ODP_SUPPORT_READ;

	if (MLX5_CAP_ODP(dev->mdev, xrc_odp_caps.atomic))
		caps->per_transport_caps.xrc_odp_caps |= IB_ODP_SUPPORT_ATOMIC;

	if (MLX5_CAP_ODP(dev->mdev, xrc_odp_caps.srq_receive))
		caps->per_transport_caps.xrc_odp_caps |= IB_ODP_SUPPORT_SRQ_RECV;

	if (MLX5_CAP_GEN(dev->mdev, fixed_buffer_size) &&
	    MLX5_CAP_GEN(dev->mdev, null_mkey) &&
	    MLX5_CAP_GEN(dev->mdev, umr_extended_translation_offset))
		caps->general_caps |= IB_ODP_SUPPORT_IMPLICIT;

	return;
}

static void mlx5_ib_page_fault_resume(struct mlx5_ib_dev *dev,
				      struct mlx5_pagefault *pfault,
				      int error)
{
	int wq_num = pfault->event_subtype == MLX5_PFAULT_SUBTYPE_WQE ?
		     pfault->wqe.wq_num : pfault->token;
	u32 out[MLX5_ST_SZ_DW(page_fault_resume_out)] = { };
	u32 in[MLX5_ST_SZ_DW(page_fault_resume_in)]   = { };
	int err;

	MLX5_SET(page_fault_resume_in, in, opcode, MLX5_CMD_OP_PAGE_FAULT_RESUME);
	MLX5_SET(page_fault_resume_in, in, page_fault_type, pfault->type);
	MLX5_SET(page_fault_resume_in, in, token, pfault->token);
	MLX5_SET(page_fault_resume_in, in, wq_number, wq_num);
	MLX5_SET(page_fault_resume_in, in, error, !!error);

	err = mlx5_cmd_exec(dev->mdev, in, sizeof(in), out, sizeof(out));
	if (err)
		mlx5_ib_err(dev, "Failed to resolve the page fault on WQ 0x%x err %d\n",
			    wq_num, err);
}

static struct mlx5_ib_mr *implicit_mr_alloc(struct ib_pd *pd,
					    struct ib_umem *umem,
					    bool ksm, int access_flags)
{
	struct mlx5_ib_dev *dev = to_mdev(pd->device);
	struct mlx5_ib_mr *mr;
	int err;

	mr = mlx5_mr_cache_alloc(dev, ksm ? MLX5_IMR_KSM_CACHE_ENTRY :
					    MLX5_IMR_MTT_CACHE_ENTRY);

	if (IS_ERR(mr))
		return mr;

	mr->ibmr.pd = pd;

	mr->dev = dev;
	mr->access_flags = access_flags;
	mr->mmkey.iova = 0;
	mr->umem = umem;

	if (ksm) {
		err = mlx5_ib_update_xlt(mr, 0,
					 mlx5_imr_ksm_entries,
					 MLX5_KSM_PAGE_SHIFT,
					 MLX5_IB_UPD_XLT_INDIRECT |
					 MLX5_IB_UPD_XLT_ZAP |
					 MLX5_IB_UPD_XLT_ENABLE);

	} else {
		err = mlx5_ib_update_xlt(mr, 0,
					 MLX5_IMR_MTT_ENTRIES,
					 PAGE_SHIFT,
					 MLX5_IB_UPD_XLT_ZAP |
					 MLX5_IB_UPD_XLT_ENABLE |
					 MLX5_IB_UPD_XLT_ATOMIC);
	}

	if (err)
		goto fail;

	mr->ibmr.lkey = mr->mmkey.key;
	mr->ibmr.rkey = mr->mmkey.key;

	mr->live = 1;

	mlx5_ib_dbg(dev, "key %x dev %p mr %p\n",
		    mr->mmkey.key, dev->mdev, mr);

	return mr;

fail:
	mlx5_ib_err(dev, "Failed to register MKEY %d\n", err);
	mlx5_mr_cache_free(dev, mr);

	return ERR_PTR(err);
}

static struct ib_umem_odp *implicit_mr_get_data(struct mlx5_ib_mr *mr,
						u64 io_virt, size_t bcnt)
{
	struct mlx5_ib_dev *dev = to_mdev(mr->ibmr.pd->device);
	struct ib_umem_odp *odp, *result = NULL;
	struct ib_umem_odp *odp_mr = to_ib_umem_odp(mr->umem);
	u64 addr = io_virt & MLX5_IMR_MTT_MASK;
	int nentries = 0, start_idx = 0, ret;
	struct mlx5_ib_mr *mtt;

	mutex_lock(&odp_mr->umem_mutex);
	odp = odp_lookup(addr, 1, mr);

	mlx5_ib_dbg(dev, "io_virt:%llx bcnt:%zx addr:%llx odp:%p\n",
		    io_virt, bcnt, addr, odp);

next_mr:
	if (likely(odp)) {
		if (nentries)
			nentries++;
	} else {
		odp = ib_alloc_odp_umem(odp_mr, addr,
					MLX5_IMR_MTT_SIZE);
		if (IS_ERR(odp)) {
			mutex_unlock(&odp_mr->umem_mutex);
			return ERR_CAST(odp);
		}

		mtt = implicit_mr_alloc(mr->ibmr.pd, &odp->umem, 0,
					mr->access_flags);
		if (IS_ERR(mtt)) {
			mutex_unlock(&odp_mr->umem_mutex);
			ib_umem_release(&odp->umem);
			return ERR_CAST(mtt);
		}

		odp->private = mtt;
		mtt->umem = &odp->umem;
		mtt->mmkey.iova = addr;
		mtt->parent = mr;
		INIT_WORK(&odp->work, mr_leaf_free_action);

		if (!nentries)
			start_idx = addr >> MLX5_IMR_MTT_SHIFT;
		nentries++;
	}

	/* Return first odp if region not covered by single one */
	if (likely(!result))
		result = odp;

	addr += MLX5_IMR_MTT_SIZE;
	if (unlikely(addr < io_virt + bcnt)) {
		odp = odp_next(odp);
		if (odp && odp->umem.address != addr)
			odp = NULL;
		goto next_mr;
	}

	if (unlikely(nentries)) {
		ret = mlx5_ib_update_xlt(mr, start_idx, nentries, 0,
					 MLX5_IB_UPD_XLT_INDIRECT |
					 MLX5_IB_UPD_XLT_ATOMIC);
		if (ret) {
			mlx5_ib_err(dev, "Failed to update PAS\n");
			result = ERR_PTR(ret);
		}
	}

	mutex_unlock(&odp_mr->umem_mutex);
	return result;
}

struct mlx5_ib_mr *mlx5_ib_alloc_implicit_mr(struct mlx5_ib_pd *pd,
					     struct ib_udata *udata,
					     int access_flags)
{
	struct mlx5_ib_mr *imr;
	struct ib_umem *umem;

	umem = ib_umem_get(udata, 0, 0, access_flags, 0);
	if (IS_ERR(umem))
		return ERR_CAST(umem);

	imr = implicit_mr_alloc(&pd->ibpd, umem, 1, access_flags);
	if (IS_ERR(imr)) {
		ib_umem_release(umem);
		return ERR_CAST(imr);
	}

	imr->umem = umem;
	init_waitqueue_head(&imr->q_leaf_free);
	atomic_set(&imr->num_leaf_free, 0);
	atomic_set(&imr->num_pending_prefetch, 0);

	return imr;
}

static int mr_leaf_free(struct ib_umem_odp *umem_odp, u64 start, u64 end,
			void *cookie)
{
	struct mlx5_ib_mr *mr = umem_odp->private, *imr = cookie;
	struct ib_umem *umem = &umem_odp->umem;

	if (mr->parent != imr)
		return 0;

	ib_umem_odp_unmap_dma_pages(umem_odp, ib_umem_start(umem),
				    ib_umem_end(umem));

	if (umem_odp->dying)
		return 0;

	WRITE_ONCE(umem_odp->dying, 1);
	atomic_inc(&imr->num_leaf_free);
	schedule_work(&umem_odp->work);

	return 0;
}

void mlx5_ib_free_implicit_mr(struct mlx5_ib_mr *imr)
{
	struct ib_ucontext_per_mm *per_mm = mr_to_per_mm(imr);

	down_read(&per_mm->umem_rwsem);
	rbt_ib_umem_for_each_in_range(&per_mm->umem_tree, 0, ULLONG_MAX,
				      mr_leaf_free, true, imr);
	up_read(&per_mm->umem_rwsem);

	wait_event(imr->q_leaf_free, !atomic_read(&imr->num_leaf_free));
}

#define MLX5_PF_FLAGS_PREFETCH  BIT(0)
#define MLX5_PF_FLAGS_DOWNGRADE BIT(1)
static int pagefault_mr(struct mlx5_ib_dev *dev, struct mlx5_ib_mr *mr,
			u64 io_virt, size_t bcnt, u32 *bytes_mapped,
			u32 flags)
{
	int npages = 0, current_seq, page_shift, ret, np;
	bool implicit = false;
	struct ib_umem_odp *odp_mr = to_ib_umem_odp(mr->umem);
	bool downgrade = flags & MLX5_PF_FLAGS_DOWNGRADE;
	bool prefetch = flags & MLX5_PF_FLAGS_PREFETCH;
	u64 access_mask = ODP_READ_ALLOWED_BIT;
	u64 start_idx, page_mask;
	struct ib_umem_odp *odp;
	size_t size;

	if (!odp_mr->page_list) {
		odp = implicit_mr_get_data(mr, io_virt, bcnt);

		if (IS_ERR(odp))
			return PTR_ERR(odp);
		mr = odp->private;
		implicit = true;
	} else {
		odp = odp_mr;
	}

next_mr:
	size = min_t(size_t, bcnt, ib_umem_end(&odp->umem) - io_virt);

	page_shift = mr->umem->page_shift;
	page_mask = ~(BIT(page_shift) - 1);
	start_idx = (io_virt - (mr->mmkey.iova & page_mask)) >> page_shift;

	if (prefetch && !downgrade && !mr->umem->writable) {
		/* prefetch with write-access must
		 * be supported by the MR
		 */
		ret = -EINVAL;
		goto out;
	}

	if (mr->umem->writable && !downgrade)
		access_mask |= ODP_WRITE_ALLOWED_BIT;

	current_seq = READ_ONCE(odp->notifiers_seq);
	/*
	 * Ensure the sequence number is valid for some time before we call
	 * gup.
	 */
	smp_rmb();

	ret = ib_umem_odp_map_dma_pages(to_ib_umem_odp(mr->umem), io_virt, size,
					access_mask, current_seq);

	if (ret < 0)
		goto out;

	np = ret;

	mutex_lock(&odp->umem_mutex);
	if (!ib_umem_mmu_notifier_retry(to_ib_umem_odp(mr->umem),
					current_seq)) {
		/*
		 * No need to check whether the MTTs really belong to
		 * this MR, since ib_umem_odp_map_dma_pages already
		 * checks this.
		 */
		ret = mlx5_ib_update_xlt(mr, start_idx, np,
					 page_shift, MLX5_IB_UPD_XLT_ATOMIC);
	} else {
		ret = -EAGAIN;
	}
	mutex_unlock(&odp->umem_mutex);

	if (ret < 0) {
		if (ret != -EAGAIN)
			mlx5_ib_err(dev, "Failed to update mkey page tables\n");
		goto out;
	}

	if (bytes_mapped) {
		u32 new_mappings = (np << page_shift) -
			(io_virt - round_down(io_virt, 1 << page_shift));
		*bytes_mapped += min_t(u32, new_mappings, size);
	}

	npages += np << (page_shift - PAGE_SHIFT);
	bcnt -= size;

	if (unlikely(bcnt)) {
		struct ib_umem_odp *next;

		io_virt += size;
		next = odp_next(odp);
		if (unlikely(!next || next->umem.address != io_virt)) {
			mlx5_ib_dbg(dev, "next implicit leaf removed at 0x%llx. got %p\n",
				    io_virt, next);
			return -EAGAIN;
		}
		odp = next;
		mr = odp->private;
		goto next_mr;
	}

	return npages;

out:
	if (ret == -EAGAIN) {
		if (implicit || !odp->dying) {
			unsigned long timeout =
				msecs_to_jiffies(MMU_NOTIFIER_TIMEOUT);

			if (!wait_for_completion_timeout(
					&odp->notifier_completion,
					timeout)) {
				mlx5_ib_warn(dev, "timeout waiting for mmu notifier. seq %d against %d. notifiers_count=%d\n",
					     current_seq, odp->notifiers_seq, odp->notifiers_count);
			}
		} else {
			/* The MR is being killed, kill the QP as well. */
			ret = -EFAULT;
		}
	}

	return ret;
}

struct pf_frame {
	struct pf_frame *next;
	u32 key;
	u64 io_virt;
	size_t bcnt;
	int depth;
};

static int get_indirect_num_descs(struct mlx5_core_mkey *mmkey)
{
	struct mlx5_ib_mw *mw;
	struct mlx5_ib_devx_mr *devx_mr;

	if (mmkey->type == MLX5_MKEY_MW) {
		mw = container_of(mmkey, struct mlx5_ib_mw, mmkey);
		return mw->ndescs;
	}

	devx_mr = container_of(mmkey, struct mlx5_ib_devx_mr,
			       mmkey);
	return devx_mr->ndescs;
}

/*
 * Handle a single data segment in a page-fault WQE or RDMA region.
 *
 * Returns number of OS pages retrieved on success. The caller may continue to
 * the next data segment.
 * Can return the following error codes:
 * -EAGAIN to designate a temporary error. The caller will abort handling the
 *  page fault and resolve it.
 * -EFAULT when there's an error mapping the requested pages. The caller will
 *  abort the page fault handling.
 */
static int pagefault_single_data_segment(struct mlx5_ib_dev *dev,
					 struct ib_pd *pd, u32 key,
					 u64 io_virt, size_t bcnt,
					 u32 *bytes_committed,
					 u32 *bytes_mapped, u32 flags)
{
	int npages = 0, srcu_key, ret, i, outlen, cur_outlen = 0, depth = 0;
	bool prefetch = flags & MLX5_PF_FLAGS_PREFETCH;
	struct pf_frame *head = NULL, *frame;
	struct mlx5_core_mkey *mmkey;
	struct mlx5_ib_mr *mr;
	struct mlx5_klm *pklm;
	u32 *out = NULL;
	size_t offset;
	int ndescs;

	srcu_key = srcu_read_lock(&dev->mr_srcu);

	io_virt += *bytes_committed;
	bcnt -= *bytes_committed;

next_mr:
	mmkey = __mlx5_mr_lookup(dev->mdev, mlx5_base_mkey(key));
	if (!mmkey || mmkey->key != key) {
		mlx5_ib_dbg(dev, "failed to find mkey %x\n", key);
		ret = -EFAULT;
		goto srcu_unlock;
	}

	if (prefetch && mmkey->type != MLX5_MKEY_MR) {
		mlx5_ib_dbg(dev, "prefetch is allowed only for MR\n");
		ret = -EINVAL;
		goto srcu_unlock;
	}

	switch (mmkey->type) {
	case MLX5_MKEY_MR:
		mr = container_of(mmkey, struct mlx5_ib_mr, mmkey);
		if (!mr->live || !mr->ibmr.pd) {
			mlx5_ib_dbg(dev, "got dead MR\n");
			ret = -EFAULT;
			goto srcu_unlock;
		}

		if (prefetch) {
			if (!is_odp_mr(mr) ||
			    mr->ibmr.pd != pd) {
				mlx5_ib_dbg(dev, "Invalid prefetch request: %s\n",
					    is_odp_mr(mr) ?  "MR is not ODP" :
					    "PD is not of the MR");
				ret = -EINVAL;
				goto srcu_unlock;
			}
		}

		if (!is_odp_mr(mr)) {
			mlx5_ib_dbg(dev, "skipping non ODP MR (lkey=0x%06x) in page fault handler.\n",
				    key);
			if (bytes_mapped)
				*bytes_mapped += bcnt;
			ret = 0;
			goto srcu_unlock;
		}

		ret = pagefault_mr(dev, mr, io_virt, bcnt, bytes_mapped, flags);
		if (ret < 0)
			goto srcu_unlock;

		npages += ret;
		ret = 0;
		break;

	case MLX5_MKEY_MW:
	case MLX5_MKEY_INDIRECT_DEVX:
		ndescs = get_indirect_num_descs(mmkey);

		if (depth >= MLX5_CAP_GEN(dev->mdev, max_indirection)) {
			mlx5_ib_dbg(dev, "indirection level exceeded\n");
			ret = -EFAULT;
			goto srcu_unlock;
		}

		outlen = MLX5_ST_SZ_BYTES(query_mkey_out) +
			sizeof(*pklm) * (ndescs - 2);

		if (outlen > cur_outlen) {
			kfree(out);
			out = kzalloc(outlen, GFP_KERNEL);
			if (!out) {
				ret = -ENOMEM;
				goto srcu_unlock;
			}
			cur_outlen = outlen;
		}

		pklm = (struct mlx5_klm *)MLX5_ADDR_OF(query_mkey_out, out,
						       bsf0_klm0_pas_mtt0_1);

		ret = mlx5_core_query_mkey(dev->mdev, mmkey, out, outlen);
		if (ret)
			goto srcu_unlock;

		offset = io_virt - MLX5_GET64(query_mkey_out, out,
					      memory_key_mkey_entry.start_addr);

		for (i = 0; bcnt && i < ndescs; i++, pklm++) {
			if (offset >= be32_to_cpu(pklm->bcount)) {
				offset -= be32_to_cpu(pklm->bcount);
				continue;
			}

			frame = kzalloc(sizeof(*frame), GFP_KERNEL);
			if (!frame) {
				ret = -ENOMEM;
				goto srcu_unlock;
			}

			frame->key = be32_to_cpu(pklm->key);
			frame->io_virt = be64_to_cpu(pklm->va) + offset;
			frame->bcnt = min_t(size_t, bcnt,
					    be32_to_cpu(pklm->bcount) - offset);
			frame->depth = depth + 1;
			frame->next = head;
			head = frame;

			bcnt -= frame->bcnt;
			offset = 0;
		}
		break;

	default:
		mlx5_ib_dbg(dev, "wrong mkey type %d\n", mmkey->type);
		ret = -EFAULT;
		goto srcu_unlock;
	}

	if (head) {
		frame = head;
		head = frame->next;

		key = frame->key;
		io_virt = frame->io_virt;
		bcnt = frame->bcnt;
		depth = frame->depth;
		kfree(frame);

		goto next_mr;
	}

srcu_unlock:
	while (head) {
		frame = head;
		head = frame->next;
		kfree(frame);
	}
	kfree(out);

	srcu_read_unlock(&dev->mr_srcu, srcu_key);
	*bytes_committed = 0;
	return ret ? ret : npages;
}

/**
 * Parse a series of data segments for page fault handling.
 *
 * @pfault contains page fault information.
 * @wqe points at the first data segment in the WQE.
 * @wqe_end points after the end of the WQE.
 * @bytes_mapped receives the number of bytes that the function was able to
 *               map. This allows the caller to decide intelligently whether
 *               enough memory was mapped to resolve the page fault
 *               successfully (e.g. enough for the next MTU, or the entire
 *               WQE).
 * @total_wqe_bytes receives the total data size of this WQE in bytes (minus
 *                  the committed bytes).
 *
 * Returns the number of pages loaded if positive, zero for an empty WQE, or a
 * negative error code.
 */
static int pagefault_data_segments(struct mlx5_ib_dev *dev,
				   struct mlx5_pagefault *pfault,
				   void *wqe,
				   void *wqe_end, u32 *bytes_mapped,
				   u32 *total_wqe_bytes, int receive_queue)
{
	int ret = 0, npages = 0;
	u64 io_virt;
	u32 key;
	u32 byte_count;
	size_t bcnt;
	int inline_segment;

	if (bytes_mapped)
		*bytes_mapped = 0;
	if (total_wqe_bytes)
		*total_wqe_bytes = 0;

	while (wqe < wqe_end) {
		struct mlx5_wqe_data_seg *dseg = wqe;

		io_virt = be64_to_cpu(dseg->addr);
		key = be32_to_cpu(dseg->lkey);
		byte_count = be32_to_cpu(dseg->byte_count);
		inline_segment = !!(byte_count &  MLX5_INLINE_SEG);
		bcnt	       = byte_count & ~MLX5_INLINE_SEG;

		if (inline_segment) {
			bcnt = bcnt & MLX5_WQE_INLINE_SEG_BYTE_COUNT_MASK;
			wqe += ALIGN(sizeof(struct mlx5_wqe_inline_seg) + bcnt,
				     16);
		} else {
			wqe += sizeof(*dseg);
		}

		/* receive WQE end of sg list. */
		if (receive_queue && bcnt == 0 && key == MLX5_INVALID_LKEY &&
		    io_virt == 0)
			break;

		if (!inline_segment && total_wqe_bytes) {
			*total_wqe_bytes += bcnt - min_t(size_t, bcnt,
					pfault->bytes_committed);
		}

		/* A zero length data segment designates a length of 2GB. */
		if (bcnt == 0)
			bcnt = 1U << 31;

		if (inline_segment || bcnt <= pfault->bytes_committed) {
			pfault->bytes_committed -=
				min_t(size_t, bcnt,
				      pfault->bytes_committed);
			continue;
		}

		ret = pagefault_single_data_segment(dev, NULL, key,
						    io_virt, bcnt,
						    &pfault->bytes_committed,
						    bytes_mapped, 0);
		if (ret < 0)
			break;
		npages += ret;
	}

	return ret < 0 ? ret : npages;
}

static const u32 mlx5_ib_odp_opcode_cap[] = {
	[MLX5_OPCODE_SEND]	       = IB_ODP_SUPPORT_SEND,
	[MLX5_OPCODE_SEND_IMM]	       = IB_ODP_SUPPORT_SEND,
	[MLX5_OPCODE_SEND_INVAL]       = IB_ODP_SUPPORT_SEND,
	[MLX5_OPCODE_RDMA_WRITE]       = IB_ODP_SUPPORT_WRITE,
	[MLX5_OPCODE_RDMA_WRITE_IMM]   = IB_ODP_SUPPORT_WRITE,
	[MLX5_OPCODE_RDMA_READ]	       = IB_ODP_SUPPORT_READ,
	[MLX5_OPCODE_ATOMIC_CS]	       = IB_ODP_SUPPORT_ATOMIC,
	[MLX5_OPCODE_ATOMIC_FA]	       = IB_ODP_SUPPORT_ATOMIC,
};

/*
 * Parse initiator WQE. Advances the wqe pointer to point at the
 * scatter-gather list, and set wqe_end to the end of the WQE.
 */
static int mlx5_ib_mr_initiator_pfault_handler(
	struct mlx5_ib_dev *dev, struct mlx5_pagefault *pfault,
	struct mlx5_ib_qp *qp, void **wqe, void **wqe_end, int wqe_length)
{
	struct mlx5_wqe_ctrl_seg *ctrl = *wqe;
	u16 wqe_index = pfault->wqe.wqe_index;
	u32 transport_caps;
	struct mlx5_base_av *av;
	unsigned ds, opcode;
#if defined(DEBUG)
	u32 ctrl_wqe_index, ctrl_qpn;
#endif
	u32 qpn = qp->trans_qp.base.mqp.qpn;

	ds = be32_to_cpu(ctrl->qpn_ds) & MLX5_WQE_CTRL_DS_MASK;
	if (ds * MLX5_WQE_DS_UNITS > wqe_length) {
		mlx5_ib_err(dev, "Unable to read the complete WQE. ds = 0x%x, ret = 0x%x\n",
			    ds, wqe_length);
		return -EFAULT;
	}

	if (ds == 0) {
		mlx5_ib_err(dev, "Got WQE with zero DS. wqe_index=%x, qpn=%x\n",
			    wqe_index, qpn);
		return -EFAULT;
	}

#if defined(DEBUG)
	ctrl_wqe_index = (be32_to_cpu(ctrl->opmod_idx_opcode) &
			MLX5_WQE_CTRL_WQE_INDEX_MASK) >>
			MLX5_WQE_CTRL_WQE_INDEX_SHIFT;
	if (wqe_index != ctrl_wqe_index) {
		mlx5_ib_err(dev, "Got WQE with invalid wqe_index. wqe_index=0x%x, qpn=0x%x ctrl->wqe_index=0x%x\n",
			    wqe_index, qpn,
			    ctrl_wqe_index);
		return -EFAULT;
	}

	ctrl_qpn = (be32_to_cpu(ctrl->qpn_ds) & MLX5_WQE_CTRL_QPN_MASK) >>
		MLX5_WQE_CTRL_QPN_SHIFT;
	if (qpn != ctrl_qpn) {
		mlx5_ib_err(dev, "Got WQE with incorrect QP number. wqe_index=0x%x, qpn=0x%x ctrl->qpn=0x%x\n",
			    wqe_index, qpn,
			    ctrl_qpn);
		return -EFAULT;
	}
#endif /* DEBUG */

	*wqe_end = *wqe + ds * MLX5_WQE_DS_UNITS;
	*wqe += sizeof(*ctrl);

	opcode = be32_to_cpu(ctrl->opmod_idx_opcode) &
		 MLX5_WQE_CTRL_OPCODE_MASK;

	switch (qp->ibqp.qp_type) {
	case IB_QPT_XRC_INI:
		*wqe += sizeof(struct mlx5_wqe_xrc_seg);
		transport_caps = dev->odp_caps.per_transport_caps.xrc_odp_caps;
		break;
	case IB_QPT_RC:
		transport_caps = dev->odp_caps.per_transport_caps.rc_odp_caps;
		break;
	case IB_QPT_UD:
		transport_caps = dev->odp_caps.per_transport_caps.ud_odp_caps;
		break;
	default:
		mlx5_ib_err(dev, "ODP fault on QP of an unsupported transport 0x%x\n",
			    qp->ibqp.qp_type);
		return -EFAULT;
	}

	if (unlikely(opcode >= ARRAY_SIZE(mlx5_ib_odp_opcode_cap) ||
		     !(transport_caps & mlx5_ib_odp_opcode_cap[opcode]))) {
		mlx5_ib_err(dev, "ODP fault on QP of an unsupported opcode 0x%x\n",
			    opcode);
		return -EFAULT;
	}

	if (qp->ibqp.qp_type == IB_QPT_UD) {
		av = *wqe;
		if (av->dqp_dct & cpu_to_be32(MLX5_EXTENDED_UD_AV))
			*wqe += sizeof(struct mlx5_av);
		else
			*wqe += sizeof(struct mlx5_base_av);
	}

	switch (opcode) {
	case MLX5_OPCODE_RDMA_WRITE:
	case MLX5_OPCODE_RDMA_WRITE_IMM:
	case MLX5_OPCODE_RDMA_READ:
		*wqe += sizeof(struct mlx5_wqe_raddr_seg);
		break;
	case MLX5_OPCODE_ATOMIC_CS:
	case MLX5_OPCODE_ATOMIC_FA:
		*wqe += sizeof(struct mlx5_wqe_raddr_seg);
		*wqe += sizeof(struct mlx5_wqe_atomic_seg);
		break;
	}

	return 0;
}

/*
 * Parse responder WQE and set wqe_end to the end of the WQE.
 */
static int mlx5_ib_mr_responder_pfault_handler_srq(struct mlx5_ib_dev *dev,
						   struct mlx5_ib_srq *srq,
						   void **wqe, void **wqe_end,
						   int wqe_length)
{
	int wqe_size = 1 << srq->msrq.wqe_shift;

	if (wqe_size > wqe_length) {
		mlx5_ib_err(dev, "Couldn't read all of the receive WQE's content\n");
		return -EFAULT;
	}

	*wqe_end = *wqe + wqe_size;
	*wqe += sizeof(struct mlx5_wqe_srq_next_seg);

	return 0;
}

static int mlx5_ib_mr_responder_pfault_handler_rq(struct mlx5_ib_dev *dev,
						  struct mlx5_ib_qp *qp,
						  void *wqe, void **wqe_end,
						  int wqe_length)
{
	struct mlx5_ib_wq *wq = &qp->rq;
	int wqe_size = 1 << wq->wqe_shift;

	if (qp->wq_sig) {
		mlx5_ib_err(dev, "ODP fault with WQE signatures is not supported\n");
		return -EFAULT;
	}

	if (wqe_size > wqe_length) {
		mlx5_ib_err(dev, "Couldn't read all of the receive WQE's content\n");
		return -EFAULT;
	}

	switch (qp->ibqp.qp_type) {
	case IB_QPT_RC:
		if (!(dev->odp_caps.per_transport_caps.rc_odp_caps &
		      IB_ODP_SUPPORT_RECV))
			goto invalid_transport_or_opcode;
		break;
	default:
invalid_transport_or_opcode:
		mlx5_ib_err(dev, "ODP fault on QP of an unsupported transport. transport: 0x%x\n",
			    qp->ibqp.qp_type);
		return -EFAULT;
	}

	*wqe_end = wqe + wqe_size;

	return 0;
}

static inline struct mlx5_core_rsc_common *odp_get_rsc(struct mlx5_ib_dev *dev,
						       u32 wq_num, int pf_type)
{
	struct mlx5_core_rsc_common *common = NULL;
	struct mlx5_core_srq *srq;

	switch (pf_type) {
	case MLX5_WQE_PF_TYPE_RMP:
		srq = mlx5_cmd_get_srq(dev, wq_num);
		if (srq)
			common = &srq->common;
		break;
	case MLX5_WQE_PF_TYPE_REQ_SEND_OR_WRITE:
	case MLX5_WQE_PF_TYPE_RESP:
	case MLX5_WQE_PF_TYPE_REQ_READ_OR_ATOMIC:
		common = mlx5_core_res_hold(dev->mdev, wq_num, MLX5_RES_QP);
		break;
	default:
		break;
	}

	return common;
}

static inline struct mlx5_ib_qp *res_to_qp(struct mlx5_core_rsc_common *res)
{
	struct mlx5_core_qp *mqp = (struct mlx5_core_qp *)res;

	return to_mibqp(mqp);
}

static inline struct mlx5_ib_srq *res_to_srq(struct mlx5_core_rsc_common *res)
{
	struct mlx5_core_srq *msrq =
		container_of(res, struct mlx5_core_srq, common);

	return to_mibsrq(msrq);
}

static void mlx5_ib_mr_wqe_pfault_handler(struct mlx5_ib_dev *dev,
					  struct mlx5_pagefault *pfault)
{
	int ret;
	void *wqe, *wqe_end;
	u32 bytes_mapped, total_wqe_bytes;
	char *buffer = NULL;
	int resume_with_error = 1;
	u16 wqe_index = pfault->wqe.wqe_index;
	int requestor = pfault->type & MLX5_PFAULT_REQUESTOR;
	struct mlx5_core_rsc_common *res = NULL;
	struct mlx5_ib_qp *qp = NULL;
	struct mlx5_ib_srq *srq = NULL;
	size_t bytes_copied;

	res = odp_get_rsc(dev, pfault->wqe.wq_num, pfault->type);
	if (!res) {
		mlx5_ib_dbg(dev, "wqe page fault for missing resource %d\n", pfault->wqe.wq_num);
		return;
	}

	switch (res->res) {
	case MLX5_RES_QP:
		qp = res_to_qp(res);
		break;
	case MLX5_RES_SRQ:
	case MLX5_RES_XSRQ:
		srq = res_to_srq(res);
		break;
	default:
		mlx5_ib_err(dev, "wqe page fault for unsupported type %d\n", pfault->type);
		goto resolve_page_fault;
	}

	buffer = (char *)__get_free_page(GFP_KERNEL);
	if (!buffer) {
		mlx5_ib_err(dev, "Error allocating memory for IO page fault handling.\n");
		goto resolve_page_fault;
	}

	if (qp) {
		if (requestor) {
			ret = mlx5_ib_read_user_wqe_sq(qp, wqe_index,
					buffer, PAGE_SIZE,
					&bytes_copied);
		} else {
			ret = mlx5_ib_read_user_wqe_rq(qp, wqe_index,
					buffer, PAGE_SIZE,
					&bytes_copied);
		}
	} else {
		ret = mlx5_ib_read_user_wqe_srq(srq, wqe_index,
						buffer, PAGE_SIZE,
						&bytes_copied);
	}

	if (ret) {
		mlx5_ib_err(dev, "Failed reading a WQE following page fault, error=%d, wqe_index=%x, qpn=%x\n",
			    ret, wqe_index, pfault->token);
		goto resolve_page_fault;
	}

	wqe = buffer;
	if (requestor)
		ret = mlx5_ib_mr_initiator_pfault_handler(dev, pfault, qp,
							  &wqe,  &wqe_end,
							  bytes_copied);
	else if (qp)
		ret = mlx5_ib_mr_responder_pfault_handler_rq(dev, qp,
							     wqe, &wqe_end,
							     bytes_copied);
	else
		ret = mlx5_ib_mr_responder_pfault_handler_srq(dev, srq,
							      &wqe, &wqe_end,
							      bytes_copied);

	if (ret < 0)
		goto resolve_page_fault;

	if (wqe >= wqe_end) {
		mlx5_ib_err(dev, "ODP fault on invalid WQE.\n");
		goto resolve_page_fault;
	}

	ret = pagefault_data_segments(dev, pfault, wqe, wqe_end,
				      &bytes_mapped, &total_wqe_bytes,
				      !requestor);
	if (ret == -EAGAIN) {
		resume_with_error = 0;
		goto resolve_page_fault;
	} else if (ret < 0 || total_wqe_bytes > bytes_mapped) {
		goto resolve_page_fault;
	}

	resume_with_error = 0;
resolve_page_fault:
	mlx5_ib_page_fault_resume(dev, pfault, resume_with_error);
	mlx5_ib_dbg(dev, "PAGE FAULT completed. QP 0x%x resume_with_error=%d, type: 0x%x\n",
		    pfault->wqe.wq_num, resume_with_error,
		    pfault->type);
	mlx5_core_res_put(res);
	free_page((unsigned long)buffer);
}

static int pages_in_range(u64 address, u32 length)
{
	return (ALIGN(address + length, PAGE_SIZE) -
		(address & PAGE_MASK)) >> PAGE_SHIFT;
}

static void mlx5_ib_mr_rdma_pfault_handler(struct mlx5_ib_dev *dev,
					   struct mlx5_pagefault *pfault)
{
	u64 address;
	u32 length;
	u32 prefetch_len = pfault->bytes_committed;
	int prefetch_activated = 0;
	u32 rkey = pfault->rdma.r_key;
	int ret;

	/* The RDMA responder handler handles the page fault in two parts.
	 * First it brings the necessary pages for the current packet
	 * (and uses the pfault context), and then (after resuming the QP)
	 * prefetches more pages. The second operation cannot use the pfault
	 * context and therefore uses the dummy_pfault context allocated on
	 * the stack */
	pfault->rdma.rdma_va += pfault->bytes_committed;
	pfault->rdma.rdma_op_len -= min(pfault->bytes_committed,
					 pfault->rdma.rdma_op_len);
	pfault->bytes_committed = 0;

	address = pfault->rdma.rdma_va;
	length  = pfault->rdma.rdma_op_len;

	/* For some operations, the hardware cannot tell the exact message
	 * length, and in those cases it reports zero. Use prefetch
	 * logic. */
	if (length == 0) {
		prefetch_activated = 1;
		length = pfault->rdma.packet_size;
		prefetch_len = min(MAX_PREFETCH_LEN, prefetch_len);
	}

	ret = pagefault_single_data_segment(dev, NULL, rkey, address, length,
					    &pfault->bytes_committed, NULL,
					    0);
	if (ret == -EAGAIN) {
		/* We're racing with an invalidation, don't prefetch */
		prefetch_activated = 0;
	} else if (ret < 0 || pages_in_range(address, length) > ret) {
		mlx5_ib_page_fault_resume(dev, pfault, 1);
		if (ret != -ENOENT)
			mlx5_ib_dbg(dev, "PAGE FAULT error %d. QP 0x%x, type: 0x%x\n",
				    ret, pfault->token, pfault->type);
		return;
	}

	mlx5_ib_page_fault_resume(dev, pfault, 0);
	mlx5_ib_dbg(dev, "PAGE FAULT completed. QP 0x%x, type: 0x%x, prefetch_activated: %d\n",
		    pfault->token, pfault->type,
		    prefetch_activated);

	/* At this point, there might be a new pagefault already arriving in
	 * the eq, switch to the dummy pagefault for the rest of the
	 * processing. We're still OK with the objects being alive as the
	 * work-queue is being fenced. */

	if (prefetch_activated) {
		u32 bytes_committed = 0;

		ret = pagefault_single_data_segment(dev, NULL, rkey, address,
						    prefetch_len,
						    &bytes_committed, NULL,
						    0);
		if (ret < 0 && ret != -EAGAIN) {
			mlx5_ib_dbg(dev, "Prefetch failed. ret: %d, QP 0x%x, address: 0x%.16llx, length = 0x%.16x\n",
				    ret, pfault->token, address, prefetch_len);
		}
	}
}

static void mlx5_ib_pfault(struct mlx5_ib_dev *dev, struct mlx5_pagefault *pfault)
{
	u8 event_subtype = pfault->event_subtype;

	switch (event_subtype) {
	case MLX5_PFAULT_SUBTYPE_WQE:
		mlx5_ib_mr_wqe_pfault_handler(dev, pfault);
		break;
	case MLX5_PFAULT_SUBTYPE_RDMA:
		mlx5_ib_mr_rdma_pfault_handler(dev, pfault);
		break;
	default:
		mlx5_ib_err(dev, "Invalid page fault event subtype: 0x%x\n",
			    event_subtype);
		mlx5_ib_page_fault_resume(dev, pfault, 1);
	}
}

static void mlx5_ib_eqe_pf_action(struct work_struct *work)
{
	struct mlx5_pagefault *pfault = container_of(work,
						     struct mlx5_pagefault,
						     work);
	struct mlx5_ib_pf_eq *eq = pfault->eq;

	mlx5_ib_pfault(eq->dev, pfault);
	mempool_free(pfault, eq->pool);
}

static void mlx5_ib_eq_pf_process(struct mlx5_ib_pf_eq *eq)
{
	struct mlx5_eqe_page_fault *pf_eqe;
	struct mlx5_pagefault *pfault;
	struct mlx5_eqe *eqe;
	int cc = 0;

	while ((eqe = mlx5_eq_get_eqe(eq->core, cc))) {
		pfault = mempool_alloc(eq->pool, GFP_ATOMIC);
		if (!pfault) {
			schedule_work(&eq->work);
			break;
		}

		pf_eqe = &eqe->data.page_fault;
		pfault->event_subtype = eqe->sub_type;
		pfault->bytes_committed = be32_to_cpu(pf_eqe->bytes_committed);

		mlx5_ib_dbg(eq->dev,
			    "PAGE_FAULT: subtype: 0x%02x, bytes_committed: 0x%06x\n",
			    eqe->sub_type, pfault->bytes_committed);

		switch (eqe->sub_type) {
		case MLX5_PFAULT_SUBTYPE_RDMA:
			/* RDMA based event */
			pfault->type =
				be32_to_cpu(pf_eqe->rdma.pftype_token) >> 24;
			pfault->token =
				be32_to_cpu(pf_eqe->rdma.pftype_token) &
				MLX5_24BIT_MASK;
			pfault->rdma.r_key =
				be32_to_cpu(pf_eqe->rdma.r_key);
			pfault->rdma.packet_size =
				be16_to_cpu(pf_eqe->rdma.packet_length);
			pfault->rdma.rdma_op_len =
				be32_to_cpu(pf_eqe->rdma.rdma_op_len);
			pfault->rdma.rdma_va =
				be64_to_cpu(pf_eqe->rdma.rdma_va);
			mlx5_ib_dbg(eq->dev,
				    "PAGE_FAULT: type:0x%x, token: 0x%06x, r_key: 0x%08x\n",
				    pfault->type, pfault->token,
				    pfault->rdma.r_key);
			mlx5_ib_dbg(eq->dev,
				    "PAGE_FAULT: rdma_op_len: 0x%08x, rdma_va: 0x%016llx\n",
				    pfault->rdma.rdma_op_len,
				    pfault->rdma.rdma_va);
			break;

		case MLX5_PFAULT_SUBTYPE_WQE:
			/* WQE based event */
			pfault->type =
				(be32_to_cpu(pf_eqe->wqe.pftype_wq) >> 24) & 0x7;
			pfault->token =
				be32_to_cpu(pf_eqe->wqe.token);
			pfault->wqe.wq_num =
				be32_to_cpu(pf_eqe->wqe.pftype_wq) &
				MLX5_24BIT_MASK;
			pfault->wqe.wqe_index =
				be16_to_cpu(pf_eqe->wqe.wqe_index);
			pfault->wqe.packet_size =
				be16_to_cpu(pf_eqe->wqe.packet_length);
			mlx5_ib_dbg(eq->dev,
				    "PAGE_FAULT: type:0x%x, token: 0x%06x, wq_num: 0x%06x, wqe_index: 0x%04x\n",
				    pfault->type, pfault->token,
				    pfault->wqe.wq_num,
				    pfault->wqe.wqe_index);
			break;

		default:
			mlx5_ib_warn(eq->dev,
				     "Unsupported page fault event sub-type: 0x%02hhx\n",
				     eqe->sub_type);
			/* Unsupported page faults should still be
			 * resolved by the page fault handler
			 */
		}

		pfault->eq = eq;
		INIT_WORK(&pfault->work, mlx5_ib_eqe_pf_action);
		queue_work(eq->wq, &pfault->work);

		cc = mlx5_eq_update_cc(eq->core, ++cc);
	}

	mlx5_eq_update_ci(eq->core, cc, 1);
}

static irqreturn_t mlx5_ib_eq_pf_int(int irq, void *eq_ptr)
{
	struct mlx5_ib_pf_eq *eq = eq_ptr;
	unsigned long flags;

	if (spin_trylock_irqsave(&eq->lock, flags)) {
		mlx5_ib_eq_pf_process(eq);
		spin_unlock_irqrestore(&eq->lock, flags);
	} else {
		schedule_work(&eq->work);
	}

	return IRQ_HANDLED;
}

/* mempool_refill() was proposed but unfortunately wasn't accepted
 * http://lkml.iu.edu/hypermail/linux/kernel/1512.1/05073.html
 * Cheap workaround.
 */
static void mempool_refill(mempool_t *pool)
{
	while (pool->curr_nr < pool->min_nr)
		mempool_free(mempool_alloc(pool, GFP_KERNEL), pool);
}

static void mlx5_ib_eq_pf_action(struct work_struct *work)
{
	struct mlx5_ib_pf_eq *eq =
		container_of(work, struct mlx5_ib_pf_eq, work);

	mempool_refill(eq->pool);

	spin_lock_irq(&eq->lock);
	mlx5_ib_eq_pf_process(eq);
	spin_unlock_irq(&eq->lock);
}

enum {
	MLX5_IB_NUM_PF_EQE	= 0x1000,
	MLX5_IB_NUM_PF_DRAIN	= 64,
};

static int
mlx5_ib_create_pf_eq(struct mlx5_ib_dev *dev, struct mlx5_ib_pf_eq *eq)
{
	struct mlx5_eq_param param = {};
	int err;

	INIT_WORK(&eq->work, mlx5_ib_eq_pf_action);
	spin_lock_init(&eq->lock);
	eq->dev = dev;

	eq->pool = mempool_create_kmalloc_pool(MLX5_IB_NUM_PF_DRAIN,
					       sizeof(struct mlx5_pagefault));
	if (!eq->pool)
		return -ENOMEM;

	eq->wq = alloc_workqueue("mlx5_ib_page_fault",
				 WQ_HIGHPRI | WQ_UNBOUND | WQ_MEM_RECLAIM,
				 MLX5_NUM_CMD_EQE);
	if (!eq->wq) {
		err = -ENOMEM;
		goto err_mempool;
	}

	param = (struct mlx5_eq_param) {
		.index = MLX5_EQ_PFAULT_IDX,
		.mask = 1 << MLX5_EVENT_TYPE_PAGE_FAULT,
		.nent = MLX5_IB_NUM_PF_EQE,
		.context = eq,
		.handler = mlx5_ib_eq_pf_int
	};
	eq->core = mlx5_eq_create_generic(dev->mdev, "mlx5_ib_page_fault_eq", &param);
	if (IS_ERR(eq->core)) {
		err = PTR_ERR(eq->core);
		goto err_wq;
	}

	return 0;
err_wq:
	destroy_workqueue(eq->wq);
err_mempool:
	mempool_destroy(eq->pool);
	return err;
}

static int
mlx5_ib_destroy_pf_eq(struct mlx5_ib_dev *dev, struct mlx5_ib_pf_eq *eq)
{
	int err;

	err = mlx5_eq_destroy_generic(dev->mdev, eq->core);
	cancel_work_sync(&eq->work);
	destroy_workqueue(eq->wq);
	mempool_destroy(eq->pool);

	return err;
}

void mlx5_odp_init_mr_cache_entry(struct mlx5_cache_ent *ent)
{
	if (!(ent->dev->odp_caps.general_caps & IB_ODP_SUPPORT_IMPLICIT))
		return;

	switch (ent->order - 2) {
	case MLX5_IMR_MTT_CACHE_ENTRY:
		ent->page = PAGE_SHIFT;
		ent->xlt = MLX5_IMR_MTT_ENTRIES *
			   sizeof(struct mlx5_mtt) /
			   MLX5_IB_UMR_OCTOWORD;
		ent->access_mode = MLX5_MKC_ACCESS_MODE_MTT;
		ent->limit = 0;
		break;

	case MLX5_IMR_KSM_CACHE_ENTRY:
		ent->page = MLX5_KSM_PAGE_SHIFT;
		ent->xlt = mlx5_imr_ksm_entries *
			   sizeof(struct mlx5_klm) /
			   MLX5_IB_UMR_OCTOWORD;
		ent->access_mode = MLX5_MKC_ACCESS_MODE_KSM;
		ent->limit = 0;
		break;
	}
}

static const struct ib_device_ops mlx5_ib_dev_odp_ops = {
	.advise_mr = mlx5_ib_advise_mr,
};

int mlx5_ib_odp_init_one(struct mlx5_ib_dev *dev)
{
	int ret = 0;

	if (dev->odp_caps.general_caps & IB_ODP_SUPPORT)
		ib_set_device_ops(&dev->ib_dev, &mlx5_ib_dev_odp_ops);

	if (dev->odp_caps.general_caps & IB_ODP_SUPPORT_IMPLICIT) {
		ret = mlx5_cmd_null_mkey(dev->mdev, &dev->null_mkey);
		if (ret) {
			mlx5_ib_err(dev, "Error getting null_mkey %d\n", ret);
			return ret;
		}
	}

	if (!MLX5_CAP_GEN(dev->mdev, pg))
		return ret;

	ret = mlx5_ib_create_pf_eq(dev, &dev->odp_pf_eq);

	return ret;
}

void mlx5_ib_odp_cleanup_one(struct mlx5_ib_dev *dev)
{
	if (!MLX5_CAP_GEN(dev->mdev, pg))
		return;

	mlx5_ib_destroy_pf_eq(dev, &dev->odp_pf_eq);
}

int mlx5_ib_odp_init(void)
{
	mlx5_imr_ksm_entries = BIT_ULL(get_order(TASK_SIZE) -
				       MLX5_IMR_MTT_BITS);

	return 0;
}

struct prefetch_mr_work {
	struct work_struct work;
	struct ib_pd *pd;
	u32 pf_flags;
	u32 num_sge;
	struct ib_sge sg_list[0];
};

static void num_pending_prefetch_dec(struct mlx5_ib_dev *dev,
				     struct ib_sge *sg_list, u32 num_sge,
				     u32 from)
{
	u32 i;
	int srcu_key;

	srcu_key = srcu_read_lock(&dev->mr_srcu);

	for (i = from; i < num_sge; ++i) {
		struct mlx5_core_mkey *mmkey;
		struct mlx5_ib_mr *mr;

		mmkey = __mlx5_mr_lookup(dev->mdev,
					 mlx5_base_mkey(sg_list[i].lkey));
		mr = container_of(mmkey, struct mlx5_ib_mr, mmkey);
		atomic_dec(&mr->num_pending_prefetch);
	}

	srcu_read_unlock(&dev->mr_srcu, srcu_key);
}

static bool num_pending_prefetch_inc(struct ib_pd *pd,
				     struct ib_sge *sg_list, u32 num_sge)
{
	struct mlx5_ib_dev *dev = to_mdev(pd->device);
	bool ret = true;
	u32 i;

	for (i = 0; i < num_sge; ++i) {
		struct mlx5_core_mkey *mmkey;
		struct mlx5_ib_mr *mr;

		mmkey = __mlx5_mr_lookup(dev->mdev,
					 mlx5_base_mkey(sg_list[i].lkey));
		if (!mmkey || mmkey->key != sg_list[i].lkey) {
			ret = false;
			break;
		}

		if (mmkey->type != MLX5_MKEY_MR) {
			ret = false;
			break;
		}

		mr = container_of(mmkey, struct mlx5_ib_mr, mmkey);

		if (mr->ibmr.pd != pd) {
			ret = false;
			break;
		}

		if (!mr->live) {
			ret = false;
			break;
		}

		atomic_inc(&mr->num_pending_prefetch);
	}

	if (!ret)
		num_pending_prefetch_dec(dev, sg_list, i, 0);

	return ret;
}

static int mlx5_ib_prefetch_sg_list(struct ib_pd *pd, u32 pf_flags,
				    struct ib_sge *sg_list, u32 num_sge)
{
	u32 i;
	int ret = 0;
	struct mlx5_ib_dev *dev = to_mdev(pd->device);

	for (i = 0; i < num_sge; ++i) {
		struct ib_sge *sg = &sg_list[i];
		int bytes_committed = 0;

		ret = pagefault_single_data_segment(dev, pd, sg->lkey, sg->addr,
						    sg->length,
						    &bytes_committed, NULL,
						    pf_flags);
		if (ret < 0)
			break;
	}

	return ret < 0 ? ret : 0;
}

static void mlx5_ib_prefetch_mr_work(struct work_struct *work)
{
	struct prefetch_mr_work *w =
		container_of(work, struct prefetch_mr_work, work);

<<<<<<< HEAD
	if (ib_device_try_get(&w->dev->ib_dev)) {
		mlx5_ib_prefetch_sg_list(w->dev, w->pf_flags, w->sg_list,
					 w->num_sge);
		ib_device_put(&w->dev->ib_dev);
	}
	put_device(&w->dev->ib_dev.dev);
=======
	if (ib_device_try_get(w->pd->device)) {
		mlx5_ib_prefetch_sg_list(w->pd, w->pf_flags, w->sg_list,
					 w->num_sge);
		ib_device_put(w->pd->device);
	}

	num_pending_prefetch_dec(to_mdev(w->pd->device), w->sg_list,
				 w->num_sge, 0);
>>>>>>> fca22e7e
	kfree(w);
}

int mlx5_ib_advise_mr_prefetch(struct ib_pd *pd,
			       enum ib_uverbs_advise_mr_advice advice,
			       u32 flags, struct ib_sge *sg_list, u32 num_sge)
{
	struct mlx5_ib_dev *dev = to_mdev(pd->device);
	u32 pf_flags = MLX5_PF_FLAGS_PREFETCH;
	struct prefetch_mr_work *work;
	bool valid_req;
	int srcu_key;

	if (advice == IB_UVERBS_ADVISE_MR_ADVICE_PREFETCH)
		pf_flags |= MLX5_PF_FLAGS_DOWNGRADE;

	if (flags & IB_UVERBS_ADVISE_MR_FLAG_FLUSH)
		return mlx5_ib_prefetch_sg_list(pd, pf_flags, sg_list,
						num_sge);

	work = kvzalloc(struct_size(work, sg_list, num_sge), GFP_KERNEL);
	if (!work)
		return -ENOMEM;

	memcpy(work->sg_list, sg_list, num_sge * sizeof(struct ib_sge));

<<<<<<< HEAD
	get_device(&dev->ib_dev.dev);
	work->dev = dev;
=======
	/* It is guaranteed that the pd when work is executed is the pd when
	 * work was queued since pd can't be destroyed while it holds MRs and
	 * destroying a MR leads to flushing the workquque
	 */
	work->pd = pd;
>>>>>>> fca22e7e
	work->pf_flags = pf_flags;
	work->num_sge = num_sge;

	INIT_WORK(&work->work, mlx5_ib_prefetch_mr_work);

	srcu_key = srcu_read_lock(&dev->mr_srcu);

	valid_req = num_pending_prefetch_inc(pd, sg_list, num_sge);
	if (valid_req)
		queue_work(system_unbound_wq, &work->work);
	else
		kfree(work);

	srcu_read_unlock(&dev->mr_srcu, srcu_key);

	return valid_req ? 0 : -EINVAL;
}<|MERGE_RESOLUTION|>--- conflicted
+++ resolved
@@ -1762,14 +1762,6 @@
 	struct prefetch_mr_work *w =
 		container_of(work, struct prefetch_mr_work, work);
 
-<<<<<<< HEAD
-	if (ib_device_try_get(&w->dev->ib_dev)) {
-		mlx5_ib_prefetch_sg_list(w->dev, w->pf_flags, w->sg_list,
-					 w->num_sge);
-		ib_device_put(&w->dev->ib_dev);
-	}
-	put_device(&w->dev->ib_dev.dev);
-=======
 	if (ib_device_try_get(w->pd->device)) {
 		mlx5_ib_prefetch_sg_list(w->pd, w->pf_flags, w->sg_list,
 					 w->num_sge);
@@ -1778,7 +1770,6 @@
 
 	num_pending_prefetch_dec(to_mdev(w->pd->device), w->sg_list,
 				 w->num_sge, 0);
->>>>>>> fca22e7e
 	kfree(w);
 }
 
@@ -1805,16 +1796,11 @@
 
 	memcpy(work->sg_list, sg_list, num_sge * sizeof(struct ib_sge));
 
-<<<<<<< HEAD
-	get_device(&dev->ib_dev.dev);
-	work->dev = dev;
-=======
 	/* It is guaranteed that the pd when work is executed is the pd when
 	 * work was queued since pd can't be destroyed while it holds MRs and
 	 * destroying a MR leads to flushing the workquque
 	 */
 	work->pd = pd;
->>>>>>> fca22e7e
 	work->pf_flags = pf_flags;
 	work->num_sge = num_sge;
 
