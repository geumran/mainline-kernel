/*
 * n_tty.c --- implements the N_TTY line discipline.
 *
 * This code used to be in tty_io.c, but things are getting hairy
 * enough that it made sense to split things off.  (The N_TTY
 * processing has changed so much that it's hardly recognizable,
 * anyway...)
 *
 * Note that the open routine for N_TTY is guaranteed never to return
 * an error.  This is because Linux will fall back to setting a line
 * to N_TTY if it can not switch to any other line discipline.
 *
 * Written by Theodore Ts'o, Copyright 1994.
 *
 * This file also contains code originally written by Linus Torvalds,
 * Copyright 1991, 1992, 1993, and by Julian Cowley, Copyright 1994.
 *
 * This file may be redistributed under the terms of the GNU General Public
 * License.
 *
 * Reduced memory usage for older ARM systems  - Russell King.
 *
 * 2000/01/20   Fixed SMP locking on put_tty_queue using bits of
 *		the patch by Andrew J. Kroll <ag784@freenet.buffalo.edu>
 *		who actually finally proved there really was a race.
 *
 * 2002/03/18   Implemented n_tty_wakeup to send SIGIO POLL_OUTs to
 *		waiting writing processes-Sapan Bhatia <sapan@corewars.org>.
 *		Also fixed a bug in BLOCKING mode where n_tty_write returns
 *		EAGAIN
 */

#include <linux/types.h>
#include <linux/major.h>
#include <linux/errno.h>
#include <linux/signal.h>
#include <linux/fcntl.h>
#include <linux/sched.h>
#include <linux/interrupt.h>
#include <linux/tty.h>
#include <linux/timer.h>
#include <linux/ctype.h>
#include <linux/mm.h>
#include <linux/string.h>
#include <linux/slab.h>
#include <linux/poll.h>
#include <linux/bitops.h>
#include <linux/audit.h>
#include <linux/file.h>
#include <linux/uaccess.h>
#include <linux/module.h>

#include <asm/system.h>

/* number of characters left in xmit buffer before select has we have room */
#define WAKEUP_CHARS 256

/*
 * This defines the low- and high-watermarks for throttling and
 * unthrottling the TTY driver.  These watermarks are used for
 * controlling the space in the read buffer.
 */
#define TTY_THRESHOLD_THROTTLE		128 /* now based on remaining room */
#define TTY_THRESHOLD_UNTHROTTLE 	128

/*
 * Special byte codes used in the echo buffer to represent operations
 * or special handling of characters.  Bytes in the echo buffer that
 * are not part of such special blocks are treated as normal character
 * codes.
 */
#define ECHO_OP_START 0xff
#define ECHO_OP_MOVE_BACK_COL 0x80
#define ECHO_OP_SET_CANON_COL 0x81
#define ECHO_OP_ERASE_TAB 0x82

static inline int tty_put_user(struct tty_struct *tty, unsigned char x,
			       unsigned char __user *ptr)
{
	tty_audit_add_data(tty, &x, 1);
	return put_user(x, ptr);
}

<<<<<<< HEAD
/**
 *	n_tty_set__room	-	receive space
 *	@tty: terminal
 *
 *	Called by the driver to find out how much data it is
 *	permitted to feed to the line discipline without any being lost
 *	and thus to manage flow control. Not serialized. Answers for the
 *	"instant".
 */

static void n_tty_set_room(struct tty_struct *tty)
{
	/* tty->read_cnt is not read locked ? */
	int	left = N_TTY_BUF_SIZE - tty->read_cnt - 1;
	int old_left;

	/*
	 * If we are doing input canonicalization, and there are no
	 * pending newlines, let characters through without limit, so
	 * that erase characters will be handled.  Other excess
	 * characters will be beeped.
	 */
	if (left <= 0)
		left = tty->icanon && !tty->canon_data;
	old_left = tty->receive_room;
	tty->receive_room = left;

	/* Did this open up the receive buffer? We may need to flip */
	if (left && !old_left)
		schedule_work(&tty->buf.work);
}

=======
>>>>>>> d762f438
static void put_tty_queue_nolock(unsigned char c, struct tty_struct *tty)
{
	if (tty->read_cnt < N_TTY_BUF_SIZE) {
		tty->read_buf[tty->read_head] = c;
		tty->read_head = (tty->read_head + 1) & (N_TTY_BUF_SIZE-1);
		tty->read_cnt++;
	}
}

/**
 *	put_tty_queue		-	add character to tty
 *	@c: character
 *	@tty: tty device
 *
 *	Add a character to the tty read_buf queue. This is done under the
 *	read_lock to serialize character addition and also to protect us
 *	against parallel reads or flushes
 */

static void put_tty_queue(unsigned char c, struct tty_struct *tty)
{
	unsigned long flags;
	/*
	 *	The problem of stomping on the buffers ends here.
	 *	Why didn't anyone see this one coming? --AJK
	*/
	spin_lock_irqsave(&tty->read_lock, flags);
	put_tty_queue_nolock(c, tty);
	spin_unlock_irqrestore(&tty->read_lock, flags);
}

/**
 *	check_unthrottle	-	allow new receive data
 *	@tty; tty device
 *
 *	Check whether to call the driver unthrottle functions
 *
 *	Can sleep, may be called under the atomic_read_lock mutex but
 *	this is not guaranteed.
 */
static void check_unthrottle(struct tty_struct *tty)
{
	if (tty->count)
		tty_unthrottle(tty);
}

/**
 *	reset_buffer_flags	-	reset buffer state
 *	@tty: terminal to reset
 *
 *	Reset the read buffer counters, clear the flags,
 *	and make sure the driver is unthrottled. Called
 *	from n_tty_open() and n_tty_flush_buffer().
 *
 *	Locking: tty_read_lock for read fields.
 */

static void reset_buffer_flags(struct tty_struct *tty)
{
	unsigned long flags;

	spin_lock_irqsave(&tty->read_lock, flags);
	tty->read_head = tty->read_tail = tty->read_cnt = 0;
	spin_unlock_irqrestore(&tty->read_lock, flags);

	mutex_lock(&tty->echo_lock);
	tty->echo_pos = tty->echo_cnt = tty->echo_overrun = 0;
	mutex_unlock(&tty->echo_lock);

	tty->canon_head = tty->canon_data = tty->erasing = 0;
	memset(&tty->read_flags, 0, sizeof tty->read_flags);
	check_unthrottle(tty);
}

/**
 *	n_tty_flush_buffer	-	clean input queue
 *	@tty:	terminal device
 *
 *	Flush the input buffer. Called when the line discipline is
 *	being closed, when the tty layer wants the buffer flushed (eg
 *	at hangup) or when the N_TTY line discipline internally has to
 *	clean the pending queue (for example some signals).
 *
 *	Locking: ctrl_lock, read_lock.
 */

static void n_tty_flush_buffer(struct tty_struct *tty)
{
	unsigned long flags;
	/* clear everything and unthrottle the driver */
	reset_buffer_flags(tty);

	if (!tty->link)
		return;

	spin_lock_irqsave(&tty->ctrl_lock, flags);
	if (tty->link->packet) {
		tty->ctrl_status |= TIOCPKT_FLUSHREAD;
		wake_up_interruptible(&tty->link->read_wait);
	}
	spin_unlock_irqrestore(&tty->ctrl_lock, flags);
}

/**
 *	n_tty_chars_in_buffer	-	report available bytes
 *	@tty: tty device
 *
 *	Report the number of characters buffered to be delivered to user
 *	at this instant in time.
 *
 *	Locking: read_lock
 */

static ssize_t n_tty_chars_in_buffer(struct tty_struct *tty)
{
	unsigned long flags;
	ssize_t n = 0;

	spin_lock_irqsave(&tty->read_lock, flags);
	if (!tty->icanon) {
		n = tty->read_cnt;
	} else if (tty->canon_data) {
		n = (tty->canon_head > tty->read_tail) ?
			tty->canon_head - tty->read_tail :
			tty->canon_head + (N_TTY_BUF_SIZE - tty->read_tail);
	}
	spin_unlock_irqrestore(&tty->read_lock, flags);
	return n;
}

/**
 *	is_utf8_continuation	-	utf8 multibyte check
 *	@c: byte to check
 *
 *	Returns true if the utf8 character 'c' is a multibyte continuation
 *	character. We use this to correctly compute the on screen size
 *	of the character when printing
 */

static inline int is_utf8_continuation(unsigned char c)
{
	return (c & 0xc0) == 0x80;
}

/**
 *	is_continuation		-	multibyte check
 *	@c: byte to check
 *
 *	Returns true if the utf8 character 'c' is a multibyte continuation
 *	character and the terminal is in unicode mode.
 */

static inline int is_continuation(unsigned char c, struct tty_struct *tty)
{
	return I_IUTF8(tty) && is_utf8_continuation(c);
}

/**
 *	do_output_char			-	output one character
 *	@c: character (or partial unicode symbol)
 *	@tty: terminal device
 *	@space: space available in tty driver write buffer
 *
 *	This is a helper function that handles one output character
 *	(including special characters like TAB, CR, LF, etc.),
 *	doing OPOST processing and putting the results in the
 *	tty driver's write buffer.
 *
 *	Note that Linux currently ignores TABDLY, CRDLY, VTDLY, FFDLY
 *	and NLDLY.  They simply aren't relevant in the world today.
 *	If you ever need them, add them here.
 *
 *	Returns the number of bytes of buffer space used or -1 if
 *	no space left.
 *
 *	Locking: should be called under the output_lock to protect
 *		 the column state and space left in the buffer
 */

static int do_output_char(unsigned char c, struct tty_struct *tty, int space)
{
	int	spaces;

	if (!space)
		return -1;

	switch (c) {
	case '\n':
		if (O_ONLRET(tty))
			tty->column = 0;
		if (O_ONLCR(tty)) {
			if (space < 2)
				return -1;
			tty->canon_column = tty->column = 0;
			tty->ops->write(tty, "\r\n", 2);
			return 2;
		}
		tty->canon_column = tty->column;
		break;
	case '\r':
		if (O_ONOCR(tty) && tty->column == 0)
			return 0;
		if (O_OCRNL(tty)) {
			c = '\n';
			if (O_ONLRET(tty))
				tty->canon_column = tty->column = 0;
			break;
		}
		tty->canon_column = tty->column = 0;
		break;
	case '\t':
		spaces = 8 - (tty->column & 7);
		if (O_TABDLY(tty) == XTABS) {
			if (space < spaces)
				return -1;
			tty->column += spaces;
			tty->ops->write(tty, "        ", spaces);
			return spaces;
		}
		tty->column += spaces;
		break;
	case '\b':
		if (tty->column > 0)
			tty->column--;
		break;
	default:
		if (!iscntrl(c)) {
			if (O_OLCUC(tty))
				c = toupper(c);
			if (!is_continuation(c, tty))
				tty->column++;
		}
		break;
	}

	tty_put_char(tty, c);
	return 1;
}

/**
 *	process_output			-	output post processor
 *	@c: character (or partial unicode symbol)
 *	@tty: terminal device
 *
 *	Output one character with OPOST processing.
 *	Returns -1 when the output device is full and the character
 *	must be retried.
 *
 *	Locking: output_lock to protect column state and space left
 *		 (also, this is called from n_tty_write under the
 *		  tty layer write lock)
 */

static int process_output(unsigned char c, struct tty_struct *tty)
{
	int	space, retval;

	mutex_lock(&tty->output_lock);

	space = tty_write_room(tty);
	retval = do_output_char(c, tty, space);

	mutex_unlock(&tty->output_lock);
	if (retval < 0)
		return -1;
	else
		return 0;
}

/**
 *	process_output_block		-	block post processor
 *	@tty: terminal device
 *	@buf: character buffer
 *	@nr: number of bytes to output
 *
 *	Output a block of characters with OPOST processing.
 *	Returns the number of characters output.
 *
 *	This path is used to speed up block console writes, among other
 *	things when processing blocks of output data. It handles only
 *	the simple cases normally found and helps to generate blocks of
 *	symbols for the console driver and thus improve performance.
 *
 *	Locking: output_lock to protect column state and space left
 *		 (also, this is called from n_tty_write under the
 *		  tty layer write lock)
 */

static ssize_t process_output_block(struct tty_struct *tty,
				    const unsigned char *buf, unsigned int nr)
{
	int	space;
	int 	i;
	const unsigned char *cp;

	mutex_lock(&tty->output_lock);

	space = tty_write_room(tty);
	if (!space) {
		mutex_unlock(&tty->output_lock);
		return 0;
	}
	if (nr > space)
		nr = space;

	for (i = 0, cp = buf; i < nr; i++, cp++) {
		unsigned char c = *cp;

		switch (c) {
		case '\n':
			if (O_ONLRET(tty))
				tty->column = 0;
			if (O_ONLCR(tty))
				goto break_out;
			tty->canon_column = tty->column;
			break;
		case '\r':
			if (O_ONOCR(tty) && tty->column == 0)
				goto break_out;
			if (O_OCRNL(tty))
				goto break_out;
			tty->canon_column = tty->column = 0;
			break;
		case '\t':
			goto break_out;
		case '\b':
			if (tty->column > 0)
				tty->column--;
			break;
		default:
			if (!iscntrl(c)) {
				if (O_OLCUC(tty))
					goto break_out;
				if (!is_continuation(c, tty))
					tty->column++;
			}
			break;
		}
	}
break_out:
	i = tty->ops->write(tty, buf, i);

	mutex_unlock(&tty->output_lock);
	return i;
}

/**
 *	process_echoes	-	write pending echo characters
 *	@tty: terminal device
 *
 *	Write previously buffered echo (and other ldisc-generated)
 *	characters to the tty.
 *
 *	Characters generated by the ldisc (including echoes) need to
 *	be buffered because the driver's write buffer can fill during
 *	heavy program output.  Echoing straight to the driver will
 *	often fail under these conditions, causing lost characters and
 *	resulting mismatches of ldisc state information.
 *
 *	Since the ldisc state must represent the characters actually sent
 *	to the driver at the time of the write, operations like certain
 *	changes in column state are also saved in the buffer and executed
 *	here.
 *
 *	A circular fifo buffer is used so that the most recent characters
 *	are prioritized.  Also, when control characters are echoed with a
 *	prefixed "^", the pair is treated atomically and thus not separated.
 *
 *	Locking: output_lock to protect column state and space left,
 *		 echo_lock to protect the echo buffer
 */

static void process_echoes(struct tty_struct *tty)
{
	int	space, nr;
	unsigned char c;
	unsigned char *cp, *buf_end;

	if (!tty->echo_cnt)
		return;

	mutex_lock(&tty->output_lock);
	mutex_lock(&tty->echo_lock);

	space = tty_write_room(tty);

	buf_end = tty->echo_buf + N_TTY_BUF_SIZE;
	cp = tty->echo_buf + tty->echo_pos;
	nr = tty->echo_cnt;
	while (nr > 0) {
		c = *cp;
		if (c == ECHO_OP_START) {
			unsigned char op;
			unsigned char *opp;
			int no_space_left = 0;

			/*
			 * If the buffer byte is the start of a multi-byte
			 * operation, get the next byte, which is either the
			 * op code or a control character value.
			 */
			opp = cp + 1;
			if (opp == buf_end)
				opp -= N_TTY_BUF_SIZE;
			op = *opp;

			switch (op) {
				unsigned int num_chars, num_bs;

			case ECHO_OP_ERASE_TAB:
				if (++opp == buf_end)
					opp -= N_TTY_BUF_SIZE;
				num_chars = *opp;

				/*
				 * Determine how many columns to go back
				 * in order to erase the tab.
				 * This depends on the number of columns
				 * used by other characters within the tab
				 * area.  If this (modulo 8) count is from
				 * the start of input rather than from a
				 * previous tab, we offset by canon column.
				 * Otherwise, tab spacing is normal.
				 */
				if (!(num_chars & 0x80))
					num_chars += tty->canon_column;
				num_bs = 8 - (num_chars & 7);

				if (num_bs > space) {
					no_space_left = 1;
					break;
				}
				space -= num_bs;
				while (num_bs--) {
					tty_put_char(tty, '\b');
					if (tty->column > 0)
						tty->column--;
				}
				cp += 3;
				nr -= 3;
				break;

			case ECHO_OP_SET_CANON_COL:
				tty->canon_column = tty->column;
				cp += 2;
				nr -= 2;
				break;

			case ECHO_OP_MOVE_BACK_COL:
				if (tty->column > 0)
					tty->column--;
				cp += 2;
				nr -= 2;
				break;

			case ECHO_OP_START:
				/* This is an escaped echo op start code */
				if (!space) {
					no_space_left = 1;
					break;
				}
				tty_put_char(tty, ECHO_OP_START);
				tty->column++;
				space--;
				cp += 2;
				nr -= 2;
				break;

			default:
				/*
				 * If the op is not a special byte code,
				 * it is a ctrl char tagged to be echoed
				 * as "^X" (where X is the letter
				 * representing the control char).
				 * Note that we must ensure there is
				 * enough space for the whole ctrl pair.
				 *
				 */
				if (space < 2) {
					no_space_left = 1;
					break;
				}
				tty_put_char(tty, '^');
				tty_put_char(tty, op ^ 0100);
				tty->column += 2;
				space -= 2;
				cp += 2;
				nr -= 2;
			}

			if (no_space_left)
				break;
		} else {
			if (O_OPOST(tty) &&
			    !(test_bit(TTY_HW_COOK_OUT, &tty->flags))) {
				int retval = do_output_char(c, tty, space);
				if (retval < 0)
					break;
				space -= retval;
			} else {
				if (!space)
					break;
				tty_put_char(tty, c);
				space -= 1;
			}
			cp += 1;
			nr -= 1;
		}

		/* When end of circular buffer reached, wrap around */
		if (cp >= buf_end)
			cp -= N_TTY_BUF_SIZE;
	}

	if (nr == 0) {
		tty->echo_pos = 0;
		tty->echo_cnt = 0;
		tty->echo_overrun = 0;
	} else {
		int num_processed = tty->echo_cnt - nr;
		tty->echo_pos += num_processed;
		tty->echo_pos &= N_TTY_BUF_SIZE - 1;
		tty->echo_cnt = nr;
		if (num_processed > 0)
			tty->echo_overrun = 0;
	}

	mutex_unlock(&tty->echo_lock);
	mutex_unlock(&tty->output_lock);

	if (tty->ops->flush_chars)
		tty->ops->flush_chars(tty);
}

/**
 *	add_echo_byte	-	add a byte to the echo buffer
 *	@c: unicode byte to echo
 *	@tty: terminal device
 *
 *	Add a character or operation byte to the echo buffer.
 *
 *	Should be called under the echo lock to protect the echo buffer.
 */

static void add_echo_byte(unsigned char c, struct tty_struct *tty)
{
	int	new_byte_pos;

	if (tty->echo_cnt == N_TTY_BUF_SIZE) {
		/* Circular buffer is already at capacity */
		new_byte_pos = tty->echo_pos;

		/*
		 * Since the buffer start position needs to be advanced,
		 * be sure to step by a whole operation byte group.
		 */
		if (tty->echo_buf[tty->echo_pos] == ECHO_OP_START) {
			if (tty->echo_buf[(tty->echo_pos + 1) &
					  (N_TTY_BUF_SIZE - 1)] ==
						ECHO_OP_ERASE_TAB) {
				tty->echo_pos += 3;
				tty->echo_cnt -= 2;
			} else {
				tty->echo_pos += 2;
				tty->echo_cnt -= 1;
			}
		} else {
			tty->echo_pos++;
		}
		tty->echo_pos &= N_TTY_BUF_SIZE - 1;

		tty->echo_overrun = 1;
	} else {
		new_byte_pos = tty->echo_pos + tty->echo_cnt;
		new_byte_pos &= N_TTY_BUF_SIZE - 1;
		tty->echo_cnt++;
	}

	tty->echo_buf[new_byte_pos] = c;
}

/**
 *	echo_move_back_col	-	add operation to move back a column
 *	@tty: terminal device
 *
 *	Add an operation to the echo buffer to move back one column.
 *
 *	Locking: echo_lock to protect the echo buffer
 */

static void echo_move_back_col(struct tty_struct *tty)
{
	mutex_lock(&tty->echo_lock);

	add_echo_byte(ECHO_OP_START, tty);
	add_echo_byte(ECHO_OP_MOVE_BACK_COL, tty);

	mutex_unlock(&tty->echo_lock);
}

/**
 *	echo_set_canon_col	-	add operation to set the canon column
 *	@tty: terminal device
 *
 *	Add an operation to the echo buffer to set the canon column
 *	to the current column.
 *
 *	Locking: echo_lock to protect the echo buffer
 */

static void echo_set_canon_col(struct tty_struct *tty)
{
	mutex_lock(&tty->echo_lock);

	add_echo_byte(ECHO_OP_START, tty);
	add_echo_byte(ECHO_OP_SET_CANON_COL, tty);

	mutex_unlock(&tty->echo_lock);
}

/**
 *	echo_erase_tab	-	add operation to erase a tab
 *	@num_chars: number of character columns already used
 *	@after_tab: true if num_chars starts after a previous tab
 *	@tty: terminal device
 *
 *	Add an operation to the echo buffer to erase a tab.
 *
 *	Called by the eraser function, which knows how many character
 *	columns have been used since either a previous tab or the start
 *	of input.  This information will be used later, along with
 *	canon column (if applicable), to go back the correct number
 *	of columns.
 *
 *	Locking: echo_lock to protect the echo buffer
 */

static void echo_erase_tab(unsigned int num_chars, int after_tab,
			   struct tty_struct *tty)
{
	mutex_lock(&tty->echo_lock);

	add_echo_byte(ECHO_OP_START, tty);
	add_echo_byte(ECHO_OP_ERASE_TAB, tty);

	/* We only need to know this modulo 8 (tab spacing) */
	num_chars &= 7;

	/* Set the high bit as a flag if num_chars is after a previous tab */
	if (after_tab)
		num_chars |= 0x80;

	add_echo_byte(num_chars, tty);

	mutex_unlock(&tty->echo_lock);
}

/**
 *	echo_char_raw	-	echo a character raw
 *	@c: unicode byte to echo
 *	@tty: terminal device
 *
 *	Echo user input back onto the screen. This must be called only when
 *	L_ECHO(tty) is true. Called from the driver receive_buf path.
 *
 *	This variant does not treat control characters specially.
 *
 *	Locking: echo_lock to protect the echo buffer
 */

static void echo_char_raw(unsigned char c, struct tty_struct *tty)
{
	mutex_lock(&tty->echo_lock);

	if (c == ECHO_OP_START) {
		add_echo_byte(ECHO_OP_START, tty);
		add_echo_byte(ECHO_OP_START, tty);
	} else {
		add_echo_byte(c, tty);
	}

	mutex_unlock(&tty->echo_lock);
}

/**
 *	echo_char	-	echo a character
 *	@c: unicode byte to echo
 *	@tty: terminal device
 *
 *	Echo user input back onto the screen. This must be called only when
 *	L_ECHO(tty) is true. Called from the driver receive_buf path.
 *
 *	This variant tags control characters to be echoed as "^X"
 *	(where X is the letter representing the control char).
 *
 *	Locking: echo_lock to protect the echo buffer
 */

static void echo_char(unsigned char c, struct tty_struct *tty)
{
	mutex_lock(&tty->echo_lock);

	if (c == ECHO_OP_START) {
		add_echo_byte(ECHO_OP_START, tty);
		add_echo_byte(ECHO_OP_START, tty);
	} else {
		if (L_ECHOCTL(tty) && iscntrl(c) && c != '\t')
			add_echo_byte(ECHO_OP_START, tty);
		add_echo_byte(c, tty);
	}

	mutex_unlock(&tty->echo_lock);
}

/**
 *	finish_erasing		-	complete erase
 *	@tty: tty doing the erase
 */

static inline void finish_erasing(struct tty_struct *tty)
{
	if (tty->erasing) {
		echo_char_raw('/', tty);
		tty->erasing = 0;
	}
}

/**
 *	eraser		-	handle erase function
 *	@c: character input
 *	@tty: terminal device
 *
 *	Perform erase and necessary output when an erase character is
 *	present in the stream from the driver layer. Handles the complexities
 *	of UTF-8 multibyte symbols.
 *
 *	Locking: read_lock for tty buffers
 */

static void eraser(unsigned char c, struct tty_struct *tty)
{
	enum { ERASE, WERASE, KILL } kill_type;
	int head, seen_alnums, cnt;
	unsigned long flags;

	/* FIXME: locking needed ? */
	if (tty->read_head == tty->canon_head) {
		/* process_output('\a', tty); */ /* what do you think? */
		return;
	}
	if (c == ERASE_CHAR(tty))
		kill_type = ERASE;
	else if (c == WERASE_CHAR(tty))
		kill_type = WERASE;
	else {
		if (!L_ECHO(tty)) {
			spin_lock_irqsave(&tty->read_lock, flags);
			tty->read_cnt -= ((tty->read_head - tty->canon_head) &
					  (N_TTY_BUF_SIZE - 1));
			tty->read_head = tty->canon_head;
			spin_unlock_irqrestore(&tty->read_lock, flags);
			return;
		}
		if (!L_ECHOK(tty) || !L_ECHOKE(tty) || !L_ECHOE(tty)) {
			spin_lock_irqsave(&tty->read_lock, flags);
			tty->read_cnt -= ((tty->read_head - tty->canon_head) &
					  (N_TTY_BUF_SIZE - 1));
			tty->read_head = tty->canon_head;
			spin_unlock_irqrestore(&tty->read_lock, flags);
			finish_erasing(tty);
			echo_char(KILL_CHAR(tty), tty);
			/* Add a newline if ECHOK is on and ECHOKE is off. */
			if (L_ECHOK(tty))
				echo_char_raw('\n', tty);
			return;
		}
		kill_type = KILL;
	}

	seen_alnums = 0;
	/* FIXME: Locking ?? */
	while (tty->read_head != tty->canon_head) {
		head = tty->read_head;

		/* erase a single possibly multibyte character */
		do {
			head = (head - 1) & (N_TTY_BUF_SIZE-1);
			c = tty->read_buf[head];
		} while (is_continuation(c, tty) && head != tty->canon_head);

		/* do not partially erase */
		if (is_continuation(c, tty))
			break;

		if (kill_type == WERASE) {
			/* Equivalent to BSD's ALTWERASE. */
			if (isalnum(c) || c == '_')
				seen_alnums++;
			else if (seen_alnums)
				break;
		}
		cnt = (tty->read_head - head) & (N_TTY_BUF_SIZE-1);
		spin_lock_irqsave(&tty->read_lock, flags);
		tty->read_head = head;
		tty->read_cnt -= cnt;
		spin_unlock_irqrestore(&tty->read_lock, flags);
		if (L_ECHO(tty)) {
			if (L_ECHOPRT(tty)) {
				if (!tty->erasing) {
					echo_char_raw('\\', tty);
					tty->erasing = 1;
				}
				/* if cnt > 1, output a multi-byte character */
				echo_char(c, tty);
				while (--cnt > 0) {
					head = (head+1) & (N_TTY_BUF_SIZE-1);
					echo_char_raw(tty->read_buf[head], tty);
					echo_move_back_col(tty);
				}
			} else if (kill_type == ERASE && !L_ECHOE(tty)) {
				echo_char(ERASE_CHAR(tty), tty);
			} else if (c == '\t') {
				unsigned int num_chars = 0;
				int after_tab = 0;
				unsigned long tail = tty->read_head;

				/*
				 * Count the columns used for characters
				 * since the start of input or after a
				 * previous tab.
				 * This info is used to go back the correct
				 * number of columns.
				 */
				while (tail != tty->canon_head) {
					tail = (tail-1) & (N_TTY_BUF_SIZE-1);
					c = tty->read_buf[tail];
					if (c == '\t') {
						after_tab = 1;
						break;
					} else if (iscntrl(c)) {
						if (L_ECHOCTL(tty))
							num_chars += 2;
					} else if (!is_continuation(c, tty)) {
						num_chars++;
					}
				}
				echo_erase_tab(num_chars, after_tab, tty);
			} else {
				if (iscntrl(c) && L_ECHOCTL(tty)) {
					echo_char_raw('\b', tty);
					echo_char_raw(' ', tty);
					echo_char_raw('\b', tty);
				}
				if (!iscntrl(c) || L_ECHOCTL(tty)) {
					echo_char_raw('\b', tty);
					echo_char_raw(' ', tty);
					echo_char_raw('\b', tty);
				}
			}
		}
		if (kill_type == ERASE)
			break;
	}
	if (tty->read_head == tty->canon_head && L_ECHO(tty))
		finish_erasing(tty);
}

/**
 *	isig		-	handle the ISIG optio
 *	@sig: signal
 *	@tty: terminal
 *	@flush: force flush
 *
 *	Called when a signal is being sent due to terminal input. This
 *	may caus terminal flushing to take place according to the termios
 *	settings and character used. Called from the driver receive_buf
 *	path so serialized.
 *
 *	Locking: ctrl_lock, read_lock (both via flush buffer)
 */

static inline void isig(int sig, struct tty_struct *tty, int flush)
{
	if (tty->pgrp)
		kill_pgrp(tty->pgrp, sig, 1);
	if (flush || !L_NOFLSH(tty)) {
		n_tty_flush_buffer(tty);
		tty_driver_flush_buffer(tty);
	}
}

/**
 *	n_tty_receive_break	-	handle break
 *	@tty: terminal
 *
 *	An RS232 break event has been hit in the incoming bitstream. This
 *	can cause a variety of events depending upon the termios settings.
 *
 *	Called from the receive_buf path so single threaded.
 */

static inline void n_tty_receive_break(struct tty_struct *tty)
{
	if (I_IGNBRK(tty))
		return;
	if (I_BRKINT(tty)) {
		isig(SIGINT, tty, 1);
		return;
	}
	if (I_PARMRK(tty)) {
		put_tty_queue('\377', tty);
		put_tty_queue('\0', tty);
	}
	put_tty_queue('\0', tty);
	wake_up_interruptible(&tty->read_wait);
}

/**
 *	n_tty_receive_overrun	-	handle overrun reporting
 *	@tty: terminal
 *
 *	Data arrived faster than we could process it. While the tty
 *	driver has flagged this the bits that were missed are gone
 *	forever.
 *
 *	Called from the receive_buf path so single threaded. Does not
 *	need locking as num_overrun and overrun_time are function
 *	private.
 */

static inline void n_tty_receive_overrun(struct tty_struct *tty)
{
	char buf[64];

	tty->num_overrun++;
	if (time_before(tty->overrun_time, jiffies - HZ) ||
			time_after(tty->overrun_time, jiffies)) {
		printk(KERN_WARNING "%s: %d input overrun(s)\n",
			tty_name(tty, buf),
			tty->num_overrun);
		tty->overrun_time = jiffies;
		tty->num_overrun = 0;
	}
}

/**
 *	n_tty_receive_parity_error	-	error notifier
 *	@tty: terminal device
 *	@c: character
 *
 *	Process a parity error and queue the right data to indicate
 *	the error case if necessary. Locking as per n_tty_receive_buf.
 */
static inline void n_tty_receive_parity_error(struct tty_struct *tty,
					      unsigned char c)
{
	if (I_IGNPAR(tty))
		return;
	if (I_PARMRK(tty)) {
		put_tty_queue('\377', tty);
		put_tty_queue('\0', tty);
		put_tty_queue(c, tty);
	} else	if (I_INPCK(tty))
		put_tty_queue('\0', tty);
	else
		put_tty_queue(c, tty);
	wake_up_interruptible(&tty->read_wait);
}

/**
 *	n_tty_receive_char	-	perform processing
 *	@tty: terminal device
 *	@c: character
 *
 *	Process an individual character of input received from the driver.
 *	This is serialized with respect to itself by the rules for the
 *	driver above.
 */

static inline void n_tty_receive_char(struct tty_struct *tty, unsigned char c)
{
	unsigned long flags;
	int parmrk;

	if (tty->raw) {
		put_tty_queue(c, tty);
		return;
	}

	if (I_ISTRIP(tty))
		c &= 0x7f;
	if (I_IUCLC(tty) && L_IEXTEN(tty))
		c = tolower(c);

	if (L_EXTPROC(tty)) {
		put_tty_queue(c, tty);
		return;
	}

	if (tty->stopped && !tty->flow_stopped && I_IXON(tty) &&
	    I_IXANY(tty) && c != START_CHAR(tty) && c != STOP_CHAR(tty) &&
	    c != INTR_CHAR(tty) && c != QUIT_CHAR(tty) && c != SUSP_CHAR(tty)) {
		start_tty(tty);
		process_echoes(tty);
	}

	if (tty->closing) {
		if (I_IXON(tty)) {
			if (c == START_CHAR(tty)) {
				start_tty(tty);
				process_echoes(tty);
			} else if (c == STOP_CHAR(tty))
				stop_tty(tty);
		}
		return;
	}

	/*
	 * If the previous character was LNEXT, or we know that this
	 * character is not one of the characters that we'll have to
	 * handle specially, do shortcut processing to speed things
	 * up.
	 */
	if (!test_bit(c, tty->process_char_map) || tty->lnext) {
		tty->lnext = 0;
		parmrk = (c == (unsigned char) '\377' && I_PARMRK(tty)) ? 1 : 0;
		if (tty->read_cnt >= (N_TTY_BUF_SIZE - parmrk - 1)) {
			/* beep if no space */
			if (L_ECHO(tty))
				process_output('\a', tty);
			return;
		}
		if (L_ECHO(tty)) {
			finish_erasing(tty);
			/* Record the column of first canon char. */
			if (tty->canon_head == tty->read_head)
				echo_set_canon_col(tty);
			echo_char(c, tty);
			process_echoes(tty);
		}
		if (parmrk)
			put_tty_queue(c, tty);
		put_tty_queue(c, tty);
		return;
	}

	if (I_IXON(tty)) {
		if (c == START_CHAR(tty)) {
			start_tty(tty);
			process_echoes(tty);
			return;
		}
		if (c == STOP_CHAR(tty)) {
			stop_tty(tty);
			return;
		}
	}

	if (L_ISIG(tty)) {
		int signal;
		signal = SIGINT;
		if (c == INTR_CHAR(tty))
			goto send_signal;
		signal = SIGQUIT;
		if (c == QUIT_CHAR(tty))
			goto send_signal;
		signal = SIGTSTP;
		if (c == SUSP_CHAR(tty)) {
send_signal:
			/*
			 * Note that we do not use isig() here because we want
			 * the order to be:
			 * 1) flush, 2) echo, 3) signal
			 */
			if (!L_NOFLSH(tty)) {
				n_tty_flush_buffer(tty);
				tty_driver_flush_buffer(tty);
			}
			if (I_IXON(tty))
				start_tty(tty);
			if (L_ECHO(tty)) {
				echo_char(c, tty);
				process_echoes(tty);
			}
			if (tty->pgrp)
				kill_pgrp(tty->pgrp, signal, 1);
			return;
		}
	}

	if (c == '\r') {
		if (I_IGNCR(tty))
			return;
		if (I_ICRNL(tty))
			c = '\n';
	} else if (c == '\n' && I_INLCR(tty))
		c = '\r';

	if (tty->icanon) {
		if (c == ERASE_CHAR(tty) || c == KILL_CHAR(tty) ||
		    (c == WERASE_CHAR(tty) && L_IEXTEN(tty))) {
			eraser(c, tty);
			process_echoes(tty);
			return;
		}
		if (c == LNEXT_CHAR(tty) && L_IEXTEN(tty)) {
			tty->lnext = 1;
			if (L_ECHO(tty)) {
				finish_erasing(tty);
				if (L_ECHOCTL(tty)) {
					echo_char_raw('^', tty);
					echo_char_raw('\b', tty);
					process_echoes(tty);
				}
			}
			return;
		}
		if (c == REPRINT_CHAR(tty) && L_ECHO(tty) &&
		    L_IEXTEN(tty)) {
			unsigned long tail = tty->canon_head;

			finish_erasing(tty);
			echo_char(c, tty);
			echo_char_raw('\n', tty);
			while (tail != tty->read_head) {
				echo_char(tty->read_buf[tail], tty);
				tail = (tail+1) & (N_TTY_BUF_SIZE-1);
			}
			process_echoes(tty);
			return;
		}
		if (c == '\n') {
			if (tty->read_cnt >= N_TTY_BUF_SIZE) {
				if (L_ECHO(tty))
					process_output('\a', tty);
				return;
			}
			if (L_ECHO(tty) || L_ECHONL(tty)) {
				echo_char_raw('\n', tty);
				process_echoes(tty);
			}
			goto handle_newline;
		}
		if (c == EOF_CHAR(tty)) {
			if (tty->read_cnt >= N_TTY_BUF_SIZE)
				return;
			if (tty->canon_head != tty->read_head)
				set_bit(TTY_PUSH, &tty->flags);
			c = __DISABLED_CHAR;
			goto handle_newline;
		}
		if ((c == EOL_CHAR(tty)) ||
		    (c == EOL2_CHAR(tty) && L_IEXTEN(tty))) {
			parmrk = (c == (unsigned char) '\377' && I_PARMRK(tty))
				 ? 1 : 0;
			if (tty->read_cnt >= (N_TTY_BUF_SIZE - parmrk)) {
				if (L_ECHO(tty))
					process_output('\a', tty);
				return;
			}
			/*
			 * XXX are EOL_CHAR and EOL2_CHAR echoed?!?
			 */
			if (L_ECHO(tty)) {
				/* Record the column of first canon char. */
				if (tty->canon_head == tty->read_head)
					echo_set_canon_col(tty);
				echo_char(c, tty);
				process_echoes(tty);
			}
			/*
			 * XXX does PARMRK doubling happen for
			 * EOL_CHAR and EOL2_CHAR?
			 */
			if (parmrk)
				put_tty_queue(c, tty);

handle_newline:
			spin_lock_irqsave(&tty->read_lock, flags);
			set_bit(tty->read_head, tty->read_flags);
			put_tty_queue_nolock(c, tty);
			tty->canon_head = tty->read_head;
			tty->canon_data++;
			spin_unlock_irqrestore(&tty->read_lock, flags);
			kill_fasync(&tty->fasync, SIGIO, POLL_IN);
			if (waitqueue_active(&tty->read_wait))
				wake_up_interruptible(&tty->read_wait);
			return;
		}
	}

	parmrk = (c == (unsigned char) '\377' && I_PARMRK(tty)) ? 1 : 0;
	if (tty->read_cnt >= (N_TTY_BUF_SIZE - parmrk - 1)) {
		/* beep if no space */
		if (L_ECHO(tty))
			process_output('\a', tty);
		return;
	}
	if (L_ECHO(tty)) {
		finish_erasing(tty);
		if (c == '\n')
			echo_char_raw('\n', tty);
		else {
			/* Record the column of first canon char. */
			if (tty->canon_head == tty->read_head)
				echo_set_canon_col(tty);
			echo_char(c, tty);
		}
		process_echoes(tty);
	}

	if (parmrk)
		put_tty_queue(c, tty);

	put_tty_queue(c, tty);
}


/**
 *	n_tty_write_wakeup	-	asynchronous I/O notifier
 *	@tty: tty device
 *
 *	Required for the ptys, serial driver etc. since processes
 *	that attach themselves to the master and rely on ASYNC
 *	IO must be woken up
 */

static void n_tty_write_wakeup(struct tty_struct *tty)
{
	if (tty->fasync && test_and_clear_bit(TTY_DO_WRITE_WAKEUP, &tty->flags))
		kill_fasync(&tty->fasync, SIGIO, POLL_OUT);
}

/**
 *	n_tty_receive_buf	-	data receive
 *	@tty: terminal device
 *	@cp: buffer
 *	@fp: flag buffer
 *	@count: characters
 *
 *	Called by the terminal driver when a block of characters has
 *	been received. This function must be called from soft contexts
 *	not from interrupt context. The driver is responsible for making
 *	calls one at a time and in order (or using flush_to_ldisc)
 */

static unsigned int n_tty_receive_buf(struct tty_struct *tty,
		const unsigned char *cp, char *fp, int count)
{
	const unsigned char *p;
	char *f, flags = TTY_NORMAL;
	int	i;
	char	buf[64];
	unsigned long cpuflags;
	int left;
	int ret = 0;

	if (!tty->read_buf)
		return 0;

	if (tty->real_raw) {
		spin_lock_irqsave(&tty->read_lock, cpuflags);
		i = min(N_TTY_BUF_SIZE - tty->read_cnt,
			N_TTY_BUF_SIZE - tty->read_head);
		i = min(count, i);
		memcpy(tty->read_buf + tty->read_head, cp, i);
		tty->read_head = (tty->read_head + i) & (N_TTY_BUF_SIZE-1);
		tty->read_cnt += i;
		ret += i;
		cp += i;
		count -= i;

		i = min(N_TTY_BUF_SIZE - tty->read_cnt,
			N_TTY_BUF_SIZE - tty->read_head);
		i = min(count, i);
		memcpy(tty->read_buf + tty->read_head, cp, i);
		tty->read_head = (tty->read_head + i) & (N_TTY_BUF_SIZE-1);
		tty->read_cnt += i;
		ret += i;
		spin_unlock_irqrestore(&tty->read_lock, cpuflags);
	} else {
		ret = count;
		for (i = count, p = cp, f = fp; i; i--, p++) {
			if (f)
				flags = *f++;
			switch (flags) {
			case TTY_NORMAL:
				n_tty_receive_char(tty, *p);
				break;
			case TTY_BREAK:
				n_tty_receive_break(tty);
				break;
			case TTY_PARITY:
			case TTY_FRAME:
				n_tty_receive_parity_error(tty, *p);
				break;
			case TTY_OVERRUN:
				n_tty_receive_overrun(tty);
				break;
			default:
				printk(KERN_ERR "%s: unknown flag %d\n",
				       tty_name(tty, buf), flags);
				break;
			}
		}
		if (tty->ops->flush_chars)
			tty->ops->flush_chars(tty);
	}

	if ((!tty->icanon && (tty->read_cnt >= tty->minimum_to_wake)) ||
		L_EXTPROC(tty)) {
		kill_fasync(&tty->fasync, SIGIO, POLL_IN);
		if (waitqueue_active(&tty->read_wait))
			wake_up_interruptible(&tty->read_wait);
	}

	/*
	 * Check the remaining room for the input canonicalization
	 * mode.  We don't want to throttle the driver if we're in
	 * canonical mode and don't have a newline yet!
	 */
	left = N_TTY_BUF_SIZE - tty->read_cnt - 1;

	if (left < TTY_THRESHOLD_THROTTLE)
		tty_throttle(tty);

	return ret;
}

int is_ignored(int sig)
{
	return (sigismember(&current->blocked, sig) ||
		current->sighand->action[sig-1].sa.sa_handler == SIG_IGN);
}

/**
 *	n_tty_set_termios	-	termios data changed
 *	@tty: terminal
 *	@old: previous data
 *
 *	Called by the tty layer when the user changes termios flags so
 *	that the line discipline can plan ahead. This function cannot sleep
 *	and is protected from re-entry by the tty layer. The user is
 *	guaranteed that this function will not be re-entered or in progress
 *	when the ldisc is closed.
 *
 *	Locking: Caller holds tty->termios_mutex
 */

static void n_tty_set_termios(struct tty_struct *tty, struct ktermios *old)
{
	int canon_change = 1;
	BUG_ON(!tty);

	if (old)
		canon_change = (old->c_lflag ^ tty->termios->c_lflag) & ICANON;
	if (canon_change) {
		memset(&tty->read_flags, 0, sizeof tty->read_flags);
		tty->canon_head = tty->read_tail;
		tty->canon_data = 0;
		tty->erasing = 0;
	}

	if (canon_change && !L_ICANON(tty) && tty->read_cnt)
		wake_up_interruptible(&tty->read_wait);

	tty->icanon = (L_ICANON(tty) != 0);
	if (test_bit(TTY_HW_COOK_IN, &tty->flags)) {
		tty->raw = 1;
		tty->real_raw = 1;
		return;
	}
	if (I_ISTRIP(tty) || I_IUCLC(tty) || I_IGNCR(tty) ||
	    I_ICRNL(tty) || I_INLCR(tty) || L_ICANON(tty) ||
	    I_IXON(tty) || L_ISIG(tty) || L_ECHO(tty) ||
	    I_PARMRK(tty)) {
		memset(tty->process_char_map, 0, 256/8);

		if (I_IGNCR(tty) || I_ICRNL(tty))
			set_bit('\r', tty->process_char_map);
		if (I_INLCR(tty))
			set_bit('\n', tty->process_char_map);

		if (L_ICANON(tty)) {
			set_bit(ERASE_CHAR(tty), tty->process_char_map);
			set_bit(KILL_CHAR(tty), tty->process_char_map);
			set_bit(EOF_CHAR(tty), tty->process_char_map);
			set_bit('\n', tty->process_char_map);
			set_bit(EOL_CHAR(tty), tty->process_char_map);
			if (L_IEXTEN(tty)) {
				set_bit(WERASE_CHAR(tty),
					tty->process_char_map);
				set_bit(LNEXT_CHAR(tty),
					tty->process_char_map);
				set_bit(EOL2_CHAR(tty),
					tty->process_char_map);
				if (L_ECHO(tty))
					set_bit(REPRINT_CHAR(tty),
						tty->process_char_map);
			}
		}
		if (I_IXON(tty)) {
			set_bit(START_CHAR(tty), tty->process_char_map);
			set_bit(STOP_CHAR(tty), tty->process_char_map);
		}
		if (L_ISIG(tty)) {
			set_bit(INTR_CHAR(tty), tty->process_char_map);
			set_bit(QUIT_CHAR(tty), tty->process_char_map);
			set_bit(SUSP_CHAR(tty), tty->process_char_map);
		}
		clear_bit(__DISABLED_CHAR, tty->process_char_map);
		tty->raw = 0;
		tty->real_raw = 0;
	} else {
		tty->raw = 1;
		if ((I_IGNBRK(tty) || (!I_BRKINT(tty) && !I_PARMRK(tty))) &&
		    (I_IGNPAR(tty) || !I_INPCK(tty)) &&
		    (tty->driver->flags & TTY_DRIVER_REAL_RAW))
			tty->real_raw = 1;
		else
			tty->real_raw = 0;
	}
	/* The termios change make the tty ready for I/O */
	wake_up_interruptible(&tty->write_wait);
	wake_up_interruptible(&tty->read_wait);
}

/**
 *	n_tty_close		-	close the ldisc for this tty
 *	@tty: device
 *
 *	Called from the terminal layer when this line discipline is
 *	being shut down, either because of a close or becsuse of a
 *	discipline change. The function will not be called while other
 *	ldisc methods are in progress.
 */

static void n_tty_close(struct tty_struct *tty)
{
	n_tty_flush_buffer(tty);
	if (tty->read_buf) {
		kfree(tty->read_buf);
		tty->read_buf = NULL;
	}
	if (tty->echo_buf) {
		kfree(tty->echo_buf);
		tty->echo_buf = NULL;
	}
}

/**
 *	n_tty_open		-	open an ldisc
 *	@tty: terminal to open
 *
 *	Called when this line discipline is being attached to the
 *	terminal device. Can sleep. Called serialized so that no
 *	other events will occur in parallel. No further open will occur
 *	until a close.
 */

static int n_tty_open(struct tty_struct *tty)
{
	if (!tty)
		return -EINVAL;

	/* These are ugly. Currently a malloc failure here can panic */
	if (!tty->read_buf) {
		tty->read_buf = kzalloc(N_TTY_BUF_SIZE, GFP_KERNEL);
		if (!tty->read_buf)
			return -ENOMEM;
	}
	if (!tty->echo_buf) {
		tty->echo_buf = kzalloc(N_TTY_BUF_SIZE, GFP_KERNEL);

		if (!tty->echo_buf)
			return -ENOMEM;
	}
	reset_buffer_flags(tty);
	tty->column = 0;
	n_tty_set_termios(tty, NULL);
	tty->minimum_to_wake = 1;
	tty->closing = 0;
	return 0;
}

static inline int input_available_p(struct tty_struct *tty, int amt)
{
	tty_flush_to_ldisc(tty);
	if (tty->icanon && !L_EXTPROC(tty)) {
		if (tty->canon_data)
			return 1;
	} else if (tty->read_cnt >= (amt ? amt : 1))
		return 1;

	return 0;
}

/**
 * 	copy_from_read_buf	-	copy read data directly
 *	@tty: terminal device
 *	@b: user data
 *	@nr: size of data
 *
 *	Helper function to speed up n_tty_read.  It is only called when
 *	ICANON is off; it copies characters straight from the tty queue to
 *	user space directly.  It can be profitably called twice; once to
 *	drain the space from the tail pointer to the (physical) end of the
 *	buffer, and once to drain the space from the (physical) beginning of
 *	the buffer to head pointer.
 *
 *	Called under the tty->atomic_read_lock sem
 *
 */

static int copy_from_read_buf(struct tty_struct *tty,
				      unsigned char __user **b,
				      size_t *nr)

{
	int retval;
	size_t n;
	unsigned long flags;

	retval = 0;
	spin_lock_irqsave(&tty->read_lock, flags);
	n = min(tty->read_cnt, N_TTY_BUF_SIZE - tty->read_tail);
	n = min(*nr, n);
	spin_unlock_irqrestore(&tty->read_lock, flags);
	if (n) {
		retval = copy_to_user(*b, &tty->read_buf[tty->read_tail], n);
		n -= retval;
		tty_audit_add_data(tty, &tty->read_buf[tty->read_tail], n);
		spin_lock_irqsave(&tty->read_lock, flags);
		tty->read_tail = (tty->read_tail + n) & (N_TTY_BUF_SIZE-1);
		tty->read_cnt -= n;
		/* Turn single EOF into zero-length read */
		if (L_EXTPROC(tty) && tty->icanon && n == 1) {
			if (!tty->read_cnt && (*b)[n-1] == EOF_CHAR(tty))
				n--;
		}
		spin_unlock_irqrestore(&tty->read_lock, flags);
		*b += n;
		*nr -= n;
	}
	return retval;
}

extern ssize_t redirected_tty_write(struct file *, const char __user *,
							size_t, loff_t *);

/**
 *	job_control		-	check job control
 *	@tty: tty
 *	@file: file handle
 *
 *	Perform job control management checks on this file/tty descriptor
 *	and if appropriate send any needed signals and return a negative
 *	error code if action should be taken.
 *
 *	FIXME:
 *	Locking: None - redirected write test is safe, testing
 *	current->signal should possibly lock current->sighand
 *	pgrp locking ?
 */

static int job_control(struct tty_struct *tty, struct file *file)
{
	/* Job control check -- must be done at start and after
	   every sleep (POSIX.1 7.1.1.4). */
	/* NOTE: not yet done after every sleep pending a thorough
	   check of the logic of this change. -- jlc */
	/* don't stop on /dev/console */
	if (file->f_op->write != redirected_tty_write &&
	    current->signal->tty == tty) {
		if (!tty->pgrp)
			printk(KERN_ERR "n_tty_read: no tty->pgrp!\n");
		else if (task_pgrp(current) != tty->pgrp) {
			if (is_ignored(SIGTTIN) ||
			    is_current_pgrp_orphaned())
				return -EIO;
			kill_pgrp(task_pgrp(current), SIGTTIN, 1);
			set_thread_flag(TIF_SIGPENDING);
			return -ERESTARTSYS;
		}
	}
	return 0;
}


/**
 *	n_tty_read		-	read function for tty
 *	@tty: tty device
 *	@file: file object
 *	@buf: userspace buffer pointer
 *	@nr: size of I/O
 *
 *	Perform reads for the line discipline. We are guaranteed that the
 *	line discipline will not be closed under us but we may get multiple
 *	parallel readers and must handle this ourselves. We may also get
 *	a hangup. Always called in user context, may sleep.
 *
 *	This code must be sure never to sleep through a hangup.
 */

static ssize_t n_tty_read(struct tty_struct *tty, struct file *file,
			 unsigned char __user *buf, size_t nr)
{
	unsigned char __user *b = buf;
	DECLARE_WAITQUEUE(wait, current);
	int c;
	int minimum, time;
	ssize_t retval = 0;
	ssize_t size;
	long timeout;
	unsigned long flags;
	int packet;

do_it_again:

	BUG_ON(!tty->read_buf);

	c = job_control(tty, file);
	if (c < 0)
		return c;

	minimum = time = 0;
	timeout = MAX_SCHEDULE_TIMEOUT;
	if (!tty->icanon) {
		time = (HZ / 10) * TIME_CHAR(tty);
		minimum = MIN_CHAR(tty);
		if (minimum) {
			if (time)
				tty->minimum_to_wake = 1;
			else if (!waitqueue_active(&tty->read_wait) ||
				 (tty->minimum_to_wake > minimum))
				tty->minimum_to_wake = minimum;
		} else {
			timeout = 0;
			if (time) {
				timeout = time;
				time = 0;
			}
			tty->minimum_to_wake = minimum = 1;
		}
	}

	/*
	 *	Internal serialization of reads.
	 */
	if (file->f_flags & O_NONBLOCK) {
		if (!mutex_trylock(&tty->atomic_read_lock))
			return -EAGAIN;
	} else {
		if (mutex_lock_interruptible(&tty->atomic_read_lock))
			return -ERESTARTSYS;
	}
	packet = tty->packet;

	add_wait_queue(&tty->read_wait, &wait);
	while (nr) {
		/* First test for status change. */
		if (packet && tty->link->ctrl_status) {
			unsigned char cs;
			if (b != buf)
				break;
			spin_lock_irqsave(&tty->link->ctrl_lock, flags);
			cs = tty->link->ctrl_status;
			tty->link->ctrl_status = 0;
			spin_unlock_irqrestore(&tty->link->ctrl_lock, flags);
			if (tty_put_user(tty, cs, b++)) {
				retval = -EFAULT;
				b--;
				break;
			}
			nr--;
			break;
		}
		/* This statement must be first before checking for input
		   so that any interrupt will set the state back to
		   TASK_RUNNING. */
		set_current_state(TASK_INTERRUPTIBLE);

		if (((minimum - (b - buf)) < tty->minimum_to_wake) &&
		    ((minimum - (b - buf)) >= 1))
			tty->minimum_to_wake = (minimum - (b - buf));

		if (!input_available_p(tty, 0)) {
			if (test_bit(TTY_OTHER_CLOSED, &tty->flags)) {
				retval = -EIO;
				break;
			}
			if (tty_hung_up_p(file))
				break;
			if (!timeout)
				break;
			if (file->f_flags & O_NONBLOCK) {
				retval = -EAGAIN;
				break;
			}
			if (signal_pending(current)) {
				retval = -ERESTARTSYS;
				break;
			}
			timeout = schedule_timeout(timeout);
			continue;
		}
		__set_current_state(TASK_RUNNING);

		/* Deal with packet mode. */
		if (packet && b == buf) {
			if (tty_put_user(tty, TIOCPKT_DATA, b++)) {
				retval = -EFAULT;
				b--;
				break;
			}
			nr--;
		}

		if (tty->icanon && !L_EXTPROC(tty)) {
			/* N.B. avoid overrun if nr == 0 */
			while (nr && tty->read_cnt) {
				int eol;

				eol = test_and_clear_bit(tty->read_tail,
						tty->read_flags);
				c = tty->read_buf[tty->read_tail];
				spin_lock_irqsave(&tty->read_lock, flags);
				tty->read_tail = ((tty->read_tail+1) &
						  (N_TTY_BUF_SIZE-1));
				tty->read_cnt--;
				if (eol) {
					/* this test should be redundant:
					 * we shouldn't be reading data if
					 * canon_data is 0
					 */
					if (--tty->canon_data < 0)
						tty->canon_data = 0;
				}
				spin_unlock_irqrestore(&tty->read_lock, flags);

				if (!eol || (c != __DISABLED_CHAR)) {
					if (tty_put_user(tty, c, b++)) {
						retval = -EFAULT;
						b--;
						break;
					}
					nr--;
				}
				if (eol) {
					tty_audit_push(tty);
					break;
				}
			}
			if (retval)
				break;
		} else {
			int uncopied;
			/* The copy function takes the read lock and handles
			   locking internally for this case */
			uncopied = copy_from_read_buf(tty, &b, &nr);
			uncopied += copy_from_read_buf(tty, &b, &nr);
			if (uncopied) {
				retval = -EFAULT;
				break;
			}
		}

		/* If there is enough space in the read buffer now, let the
		 * low-level driver know. We use n_tty_chars_in_buffer() to
		 * check the buffer, as it now knows about canonical mode.
		 * Otherwise, if the driver is throttled and the line is
		 * longer than TTY_THRESHOLD_UNTHROTTLE in canonical mode,
		 * we won't get any more characters.
		 */
		if (n_tty_chars_in_buffer(tty) <= TTY_THRESHOLD_UNTHROTTLE)
			check_unthrottle(tty);

		if (b - buf >= minimum)
			break;
		if (time)
			timeout = time;
	}
	mutex_unlock(&tty->atomic_read_lock);
	remove_wait_queue(&tty->read_wait, &wait);

	if (!waitqueue_active(&tty->read_wait))
		tty->minimum_to_wake = minimum;

	__set_current_state(TASK_RUNNING);
	size = b - buf;
	if (size) {
		retval = size;
		if (nr)
			clear_bit(TTY_PUSH, &tty->flags);
	} else if (test_and_clear_bit(TTY_PUSH, &tty->flags))
		 goto do_it_again;

	return retval;
}

/**
 *	n_tty_write		-	write function for tty
 *	@tty: tty device
 *	@file: file object
 *	@buf: userspace buffer pointer
 *	@nr: size of I/O
 *
 *	Write function of the terminal device.  This is serialized with
 *	respect to other write callers but not to termios changes, reads
 *	and other such events.  Since the receive code will echo characters,
 *	thus calling driver write methods, the output_lock is used in
 *	the output processing functions called here as well as in the
 *	echo processing function to protect the column state and space
 *	left in the buffer.
 *
 *	This code must be sure never to sleep through a hangup.
 *
 *	Locking: output_lock to protect column state and space left
 *		 (note that the process_output*() functions take this
 *		  lock themselves)
 */

static ssize_t n_tty_write(struct tty_struct *tty, struct file *file,
			   const unsigned char *buf, size_t nr)
{
	const unsigned char *b = buf;
	DECLARE_WAITQUEUE(wait, current);
	int c;
	ssize_t retval = 0;

	/* Job control check -- must be done at start (POSIX.1 7.1.1.4). */
	if (L_TOSTOP(tty) && file->f_op->write != redirected_tty_write) {
		retval = tty_check_change(tty);
		if (retval)
			return retval;
	}

	/* Write out any echoed characters that are still pending */
	process_echoes(tty);

	add_wait_queue(&tty->write_wait, &wait);
	while (1) {
		set_current_state(TASK_INTERRUPTIBLE);
		if (signal_pending(current)) {
			retval = -ERESTARTSYS;
			break;
		}
		if (tty_hung_up_p(file) || (tty->link && !tty->link->count)) {
			retval = -EIO;
			break;
		}
		if (O_OPOST(tty) && !(test_bit(TTY_HW_COOK_OUT, &tty->flags))) {
			while (nr > 0) {
				ssize_t num = process_output_block(tty, b, nr);
				if (num < 0) {
					if (num == -EAGAIN)
						break;
					retval = num;
					goto break_out;
				}
				b += num;
				nr -= num;
				if (nr == 0)
					break;
				c = *b;
				if (process_output(c, tty) < 0)
					break;
				b++; nr--;
			}
			if (tty->ops->flush_chars)
				tty->ops->flush_chars(tty);
		} else {
			while (nr > 0) {
				c = tty->ops->write(tty, b, nr);
				if (c < 0) {
					retval = c;
					goto break_out;
				}
				if (!c)
					break;
				b += c;
				nr -= c;
			}
		}
		if (!nr)
			break;
		if (file->f_flags & O_NONBLOCK) {
			retval = -EAGAIN;
			break;
		}
		schedule();
	}
break_out:
	__set_current_state(TASK_RUNNING);
	remove_wait_queue(&tty->write_wait, &wait);
	if (b - buf != nr && tty->fasync)
		set_bit(TTY_DO_WRITE_WAKEUP, &tty->flags);
	return (b - buf) ? b - buf : retval;
}

/**
 *	n_tty_poll		-	poll method for N_TTY
 *	@tty: terminal device
 *	@file: file accessing it
 *	@wait: poll table
 *
 *	Called when the line discipline is asked to poll() for data or
 *	for special events. This code is not serialized with respect to
 *	other events save open/close.
 *
 *	This code must be sure never to sleep through a hangup.
 *	Called without the kernel lock held - fine
 */

static unsigned int n_tty_poll(struct tty_struct *tty, struct file *file,
							poll_table *wait)
{
	unsigned int mask = 0;

	poll_wait(file, &tty->read_wait, wait);
	poll_wait(file, &tty->write_wait, wait);
	if (input_available_p(tty, TIME_CHAR(tty) ? 0 : MIN_CHAR(tty)))
		mask |= POLLIN | POLLRDNORM;
	if (tty->packet && tty->link->ctrl_status)
		mask |= POLLPRI | POLLIN | POLLRDNORM;
	if (test_bit(TTY_OTHER_CLOSED, &tty->flags))
		mask |= POLLHUP;
	if (tty_hung_up_p(file))
		mask |= POLLHUP;
	if (!(mask & (POLLHUP | POLLIN | POLLRDNORM))) {
		if (MIN_CHAR(tty) && !TIME_CHAR(tty))
			tty->minimum_to_wake = MIN_CHAR(tty);
		else
			tty->minimum_to_wake = 1;
	}
	if (tty->ops->write && !tty_is_writelocked(tty) &&
			tty_chars_in_buffer(tty) < WAKEUP_CHARS &&
			tty_write_room(tty) > 0)
		mask |= POLLOUT | POLLWRNORM;
	return mask;
}

static unsigned long inq_canon(struct tty_struct *tty)
{
	int nr, head, tail;

	if (!tty->canon_data)
		return 0;
	head = tty->canon_head;
	tail = tty->read_tail;
	nr = (head - tail) & (N_TTY_BUF_SIZE-1);
	/* Skip EOF-chars.. */
	while (head != tail) {
		if (test_bit(tail, tty->read_flags) &&
		    tty->read_buf[tail] == __DISABLED_CHAR)
			nr--;
		tail = (tail+1) & (N_TTY_BUF_SIZE-1);
	}
	return nr;
}

static int n_tty_ioctl(struct tty_struct *tty, struct file *file,
		       unsigned int cmd, unsigned long arg)
{
	int retval;

	switch (cmd) {
	case TIOCOUTQ:
		return put_user(tty_chars_in_buffer(tty), (int __user *) arg);
	case TIOCINQ:
		/* FIXME: Locking */
		retval = tty->read_cnt;
		if (L_ICANON(tty))
			retval = inq_canon(tty);
		return put_user(retval, (unsigned int __user *) arg);
	default:
		return n_tty_ioctl_helper(tty, file, cmd, arg);
	}
}

struct tty_ldisc_ops tty_ldisc_N_TTY = {
	.magic           = TTY_LDISC_MAGIC,
	.name            = "n_tty",
	.open            = n_tty_open,
	.close           = n_tty_close,
	.flush_buffer    = n_tty_flush_buffer,
	.chars_in_buffer = n_tty_chars_in_buffer,
	.read            = n_tty_read,
	.write           = n_tty_write,
	.ioctl           = n_tty_ioctl,
	.set_termios     = n_tty_set_termios,
	.poll            = n_tty_poll,
	.receive_buf     = n_tty_receive_buf,
	.write_wakeup    = n_tty_write_wakeup
};

/**
 *	n_tty_inherit_ops	-	inherit N_TTY methods
 *	@ops: struct tty_ldisc_ops where to save N_TTY methods
 *
 *	Used by a generic struct tty_ldisc_ops to easily inherit N_TTY
 *	methods.
 */

void n_tty_inherit_ops(struct tty_ldisc_ops *ops)
{
	*ops = tty_ldisc_N_TTY;
	ops->owner = NULL;
	ops->refcount = ops->flags = 0;
}
EXPORT_SYMBOL_GPL(n_tty_inherit_ops);<|MERGE_RESOLUTION|>--- conflicted
+++ resolved
@@ -81,41 +81,6 @@
 	return put_user(x, ptr);
 }
 
-<<<<<<< HEAD
-/**
- *	n_tty_set__room	-	receive space
- *	@tty: terminal
- *
- *	Called by the driver to find out how much data it is
- *	permitted to feed to the line discipline without any being lost
- *	and thus to manage flow control. Not serialized. Answers for the
- *	"instant".
- */
-
-static void n_tty_set_room(struct tty_struct *tty)
-{
-	/* tty->read_cnt is not read locked ? */
-	int	left = N_TTY_BUF_SIZE - tty->read_cnt - 1;
-	int old_left;
-
-	/*
-	 * If we are doing input canonicalization, and there are no
-	 * pending newlines, let characters through without limit, so
-	 * that erase characters will be handled.  Other excess
-	 * characters will be beeped.
-	 */
-	if (left <= 0)
-		left = tty->icanon && !tty->canon_data;
-	old_left = tty->receive_room;
-	tty->receive_room = left;
-
-	/* Did this open up the receive buffer? We may need to flip */
-	if (left && !old_left)
-		schedule_work(&tty->buf.work);
-}
-
-=======
->>>>>>> d762f438
 static void put_tty_queue_nolock(unsigned char c, struct tty_struct *tty)
 {
 	if (tty->read_cnt < N_TTY_BUF_SIZE) {
