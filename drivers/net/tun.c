/*
 *  TUN - Universal TUN/TAP device driver.
 *  Copyright (C) 1999-2002 Maxim Krasnyansky <maxk@qualcomm.com>
 *
 *  This program is free software; you can redistribute it and/or modify
 *  it under the terms of the GNU General Public License as published by
 *  the Free Software Foundation; either version 2 of the License, or
 *  (at your option) any later version.
 *
 *  This program is distributed in the hope that it will be useful,
 *  but WITHOUT ANY WARRANTY; without even the implied warranty of
 *  MERCHANTABILITY or FITNESS FOR A PARTICULAR PURPOSE. See the
 *  GNU General Public License for more details.
 *
 *  $Id: tun.c,v 1.15 2002/03/01 02:44:24 maxk Exp $
 */

/*
 *  Changes:
 *
 *  Mike Kershaw <dragorn@kismetwireless.net> 2005/08/14
 *    Add TUNSETLINK ioctl to set the link encapsulation
 *
 *  Mark Smith <markzzzsmith@yahoo.com.au>
 *    Use eth_random_addr() for tap MAC address.
 *
 *  Harald Roelle <harald.roelle@ifi.lmu.de>  2004/04/20
 *    Fixes in packet dropping, queue length setting and queue wakeup.
 *    Increased default tx queue length.
 *    Added ethtool API.
 *    Minor cleanups
 *
 *  Daniel Podlejski <underley@underley.eu.org>
 *    Modifications for 2.3.99-pre5 kernel.
 */

#define pr_fmt(fmt) KBUILD_MODNAME ": " fmt

#define DRV_NAME	"tun"
#define DRV_VERSION	"1.6"
#define DRV_DESCRIPTION	"Universal TUN/TAP device driver"
#define DRV_COPYRIGHT	"(C) 1999-2004 Max Krasnyansky <maxk@qualcomm.com>"

#include <linux/module.h>
#include <linux/errno.h>
#include <linux/kernel.h>
#include <linux/major.h>
#include <linux/slab.h>
#include <linux/poll.h>
#include <linux/fcntl.h>
#include <linux/init.h>
#include <linux/skbuff.h>
#include <linux/netdevice.h>
#include <linux/etherdevice.h>
#include <linux/miscdevice.h>
#include <linux/ethtool.h>
#include <linux/rtnetlink.h>
#include <linux/compat.h>
#include <linux/if.h>
#include <linux/if_arp.h>
#include <linux/if_ether.h>
#include <linux/if_tun.h>
#include <linux/crc32.h>
#include <linux/nsproxy.h>
#include <linux/virtio_net.h>
#include <linux/rcupdate.h>
#include <net/net_namespace.h>
#include <net/netns/generic.h>
#include <net/rtnetlink.h>
#include <net/sock.h>

#include <asm/uaccess.h>

/* Uncomment to enable debugging */
/* #define TUN_DEBUG 1 */

#ifdef TUN_DEBUG
static int debug;

#define tun_debug(level, tun, fmt, args...)			\
do {								\
	if (tun->debug)						\
		netdev_printk(level, tun->dev, fmt, ##args);	\
} while (0)
#define DBG1(level, fmt, args...)				\
do {								\
	if (debug == 2)						\
		printk(level fmt, ##args);			\
} while (0)
#else
#define tun_debug(level, tun, fmt, args...)			\
do {								\
	if (0)							\
		netdev_printk(level, tun->dev, fmt, ##args);	\
} while (0)
#define DBG1(level, fmt, args...)				\
do {								\
	if (0)							\
		printk(level fmt, ##args);			\
} while (0)
#endif

#define GOODCOPY_LEN 128

#define FLT_EXACT_COUNT 8
struct tap_filter {
	unsigned int    count;    /* Number of addrs. Zero means disabled */
	u32             mask[2];  /* Mask of the hashed addrs */
	unsigned char	addr[FLT_EXACT_COUNT][ETH_ALEN];
};

/* DEFAULT_MAX_NUM_RSS_QUEUES were choosed to let the rx/tx queues allocated for
 * the netdevice to be fit in one page. So we can make sure the success of
 * memory allocation. TODO: increase the limit. */
#define MAX_TAP_QUEUES DEFAULT_MAX_NUM_RSS_QUEUES
#define MAX_TAP_FLOWS  4096

#define TUN_FLOW_EXPIRE (3 * HZ)

/* A tun_file connects an open character device to a tuntap netdevice. It
 * also contains all socket related strctures (except sock_fprog and tap_filter)
 * to serve as one transmit queue for tuntap device. The sock_fprog and
 * tap_filter were kept in tun_struct since they were used for filtering for the
 * netdevice not for a specific queue (at least I didn't see the requirement for
 * this).
 *
 * RCU usage:
 * The tun_file and tun_struct are loosely coupled, the pointer from one to the
 * other can only be read while rcu_read_lock or rtnl_lock is held.
 */
struct tun_file {
	struct sock sk;
	struct socket socket;
	struct socket_wq wq;
	struct tun_struct __rcu *tun;
	struct net *net;
	struct fasync_struct *fasync;
	/* only used for fasnyc */
	unsigned int flags;
	u16 queue_index;
	struct list_head next;
	struct tun_struct *detached;
};

struct tun_flow_entry {
	struct hlist_node hash_link;
	struct rcu_head rcu;
	struct tun_struct *tun;

	u32 rxhash;
	int queue_index;
	unsigned long updated;
};

#define TUN_NUM_FLOW_ENTRIES 1024

/* Since the socket were moved to tun_file, to preserve the behavior of persist
 * device, socket filter, sndbuf and vnet header size were restore when the
 * file were attached to a persist device.
 */
struct tun_struct {
	struct tun_file __rcu	*tfiles[MAX_TAP_QUEUES];
	unsigned int            numqueues;
	unsigned int 		flags;
	kuid_t			owner;
	kgid_t			group;

	struct net_device	*dev;
	netdev_features_t	set_features;
#define TUN_USER_FEATURES (NETIF_F_HW_CSUM|NETIF_F_TSO_ECN|NETIF_F_TSO| \
			  NETIF_F_TSO6|NETIF_F_UFO)

	int			vnet_hdr_sz;
	int			sndbuf;
	struct tap_filter	txflt;
	struct sock_fprog	fprog;
	/* protected by rtnl lock */
	bool			filter_attached;
#ifdef TUN_DEBUG
	int debug;
#endif
	spinlock_t lock;
	struct hlist_head flows[TUN_NUM_FLOW_ENTRIES];
	struct timer_list flow_gc_timer;
	unsigned long ageing_time;
	unsigned int numdisabled;
	struct list_head disabled;
	void *security;
<<<<<<< HEAD
=======
	u32 flow_count;
>>>>>>> fc16e884
};

static inline u32 tun_hashfn(u32 rxhash)
{
	return rxhash & 0x3ff;
}

static struct tun_flow_entry *tun_flow_find(struct hlist_head *head, u32 rxhash)
{
	struct tun_flow_entry *e;
	struct hlist_node *n;

	hlist_for_each_entry_rcu(e, n, head, hash_link) {
		if (e->rxhash == rxhash)
			return e;
	}
	return NULL;
}

static struct tun_flow_entry *tun_flow_create(struct tun_struct *tun,
					      struct hlist_head *head,
					      u32 rxhash, u16 queue_index)
{
	struct tun_flow_entry *e = kmalloc(sizeof(*e), GFP_ATOMIC);

	if (e) {
		tun_debug(KERN_INFO, tun, "create flow: hash %u index %u\n",
			  rxhash, queue_index);
		e->updated = jiffies;
		e->rxhash = rxhash;
		e->queue_index = queue_index;
		e->tun = tun;
		hlist_add_head_rcu(&e->hash_link, head);
		++tun->flow_count;
	}
	return e;
}

static void tun_flow_delete(struct tun_struct *tun, struct tun_flow_entry *e)
{
	tun_debug(KERN_INFO, tun, "delete flow: hash %u index %u\n",
		  e->rxhash, e->queue_index);
	hlist_del_rcu(&e->hash_link);
	kfree_rcu(e, rcu);
<<<<<<< HEAD
=======
	--tun->flow_count;
>>>>>>> fc16e884
}

static void tun_flow_flush(struct tun_struct *tun)
{
	int i;

	spin_lock_bh(&tun->lock);
	for (i = 0; i < TUN_NUM_FLOW_ENTRIES; i++) {
		struct tun_flow_entry *e;
		struct hlist_node *h, *n;

		hlist_for_each_entry_safe(e, h, n, &tun->flows[i], hash_link)
			tun_flow_delete(tun, e);
	}
	spin_unlock_bh(&tun->lock);
}

static void tun_flow_delete_by_queue(struct tun_struct *tun, u16 queue_index)
{
	int i;

	spin_lock_bh(&tun->lock);
	for (i = 0; i < TUN_NUM_FLOW_ENTRIES; i++) {
		struct tun_flow_entry *e;
		struct hlist_node *h, *n;

		hlist_for_each_entry_safe(e, h, n, &tun->flows[i], hash_link) {
			if (e->queue_index == queue_index)
				tun_flow_delete(tun, e);
		}
	}
	spin_unlock_bh(&tun->lock);
}

static void tun_flow_cleanup(unsigned long data)
{
	struct tun_struct *tun = (struct tun_struct *)data;
	unsigned long delay = tun->ageing_time;
	unsigned long next_timer = jiffies + delay;
	unsigned long count = 0;
	int i;

	tun_debug(KERN_INFO, tun, "tun_flow_cleanup\n");

	spin_lock_bh(&tun->lock);
	for (i = 0; i < TUN_NUM_FLOW_ENTRIES; i++) {
		struct tun_flow_entry *e;
		struct hlist_node *h, *n;

		hlist_for_each_entry_safe(e, h, n, &tun->flows[i], hash_link) {
			unsigned long this_timer;
			count++;
			this_timer = e->updated + delay;
			if (time_before_eq(this_timer, jiffies))
				tun_flow_delete(tun, e);
			else if (time_before(this_timer, next_timer))
				next_timer = this_timer;
		}
	}

	if (count)
		mod_timer(&tun->flow_gc_timer, round_jiffies_up(next_timer));
	spin_unlock_bh(&tun->lock);
}

static void tun_flow_update(struct tun_struct *tun, u32 rxhash,
			    u16 queue_index)
{
	struct hlist_head *head;
	struct tun_flow_entry *e;
	unsigned long delay = tun->ageing_time;

	if (!rxhash)
		return;
	else
		head = &tun->flows[tun_hashfn(rxhash)];

	rcu_read_lock();

	if (tun->numqueues == 1)
		goto unlock;

	e = tun_flow_find(head, rxhash);
	if (likely(e)) {
		/* TODO: keep queueing to old queue until it's empty? */
		e->queue_index = queue_index;
		e->updated = jiffies;
	} else {
		spin_lock_bh(&tun->lock);
		if (!tun_flow_find(head, rxhash) &&
		    tun->flow_count < MAX_TAP_FLOWS)
			tun_flow_create(tun, head, rxhash, queue_index);

		if (!timer_pending(&tun->flow_gc_timer))
			mod_timer(&tun->flow_gc_timer,
				  round_jiffies_up(jiffies + delay));
		spin_unlock_bh(&tun->lock);
	}

unlock:
	rcu_read_unlock();
}

/* We try to identify a flow through its rxhash first. The reason that
 * we do not check rxq no. is becuase some cards(e.g 82599), chooses
 * the rxq based on the txq where the last packet of the flow comes. As
 * the userspace application move between processors, we may get a
 * different rxq no. here. If we could not get rxhash, then we would
 * hope the rxq no. may help here.
 */
static u16 tun_select_queue(struct net_device *dev, struct sk_buff *skb)
{
	struct tun_struct *tun = netdev_priv(dev);
	struct tun_flow_entry *e;
	u32 txq = 0;
	u32 numqueues = 0;

	rcu_read_lock();
	numqueues = tun->numqueues;

	txq = skb_get_rxhash(skb);
	if (txq) {
		e = tun_flow_find(&tun->flows[tun_hashfn(txq)], txq);
		if (e)
			txq = e->queue_index;
		else
			/* use multiply and shift instead of expensive divide */
			txq = ((u64)txq * numqueues) >> 32;
	} else if (likely(skb_rx_queue_recorded(skb))) {
		txq = skb_get_rx_queue(skb);
		while (unlikely(txq >= numqueues))
			txq -= numqueues;
	}

	rcu_read_unlock();
	return txq;
}

static inline bool tun_not_capable(struct tun_struct *tun)
{
	const struct cred *cred = current_cred();
	struct net *net = dev_net(tun->dev);

	return ((uid_valid(tun->owner) && !uid_eq(cred->euid, tun->owner)) ||
		  (gid_valid(tun->group) && !in_egroup_p(tun->group))) &&
		!ns_capable(net->user_ns, CAP_NET_ADMIN);
}

static void tun_set_real_num_queues(struct tun_struct *tun)
{
	netif_set_real_num_tx_queues(tun->dev, tun->numqueues);
	netif_set_real_num_rx_queues(tun->dev, tun->numqueues);
}

static void tun_disable_queue(struct tun_struct *tun, struct tun_file *tfile)
{
	tfile->detached = tun;
	list_add_tail(&tfile->next, &tun->disabled);
	++tun->numdisabled;
}

static struct tun_struct *tun_enable_queue(struct tun_file *tfile)
{
	struct tun_struct *tun = tfile->detached;

	tfile->detached = NULL;
	list_del_init(&tfile->next);
	--tun->numdisabled;
	return tun;
}

static void __tun_detach(struct tun_file *tfile, bool clean)
{
	struct tun_file *ntfile;
	struct tun_struct *tun;
	struct net_device *dev;

	tun = rtnl_dereference(tfile->tun);

	if (tun) {
		u16 index = tfile->queue_index;
		BUG_ON(index >= tun->numqueues);
		dev = tun->dev;

		rcu_assign_pointer(tun->tfiles[index],
				   tun->tfiles[tun->numqueues - 1]);
		rcu_assign_pointer(tfile->tun, NULL);
		ntfile = rtnl_dereference(tun->tfiles[index]);
		ntfile->queue_index = index;

		--tun->numqueues;
		if (clean)
			sock_put(&tfile->sk);
		else
			tun_disable_queue(tun, tfile);

		synchronize_net();
		tun_flow_delete_by_queue(tun, tun->numqueues + 1);
		/* Drop read queue */
		skb_queue_purge(&tfile->sk.sk_receive_queue);
		tun_set_real_num_queues(tun);
	} else if (tfile->detached && clean) {
		tun = tun_enable_queue(tfile);
		sock_put(&tfile->sk);
	}

	if (clean) {
		if (tun && tun->numqueues == 0 && tun->numdisabled == 0 &&
		    !(tun->flags & TUN_PERSIST))
			if (tun->dev->reg_state == NETREG_REGISTERED)
				unregister_netdevice(tun->dev);

		BUG_ON(!test_bit(SOCK_EXTERNALLY_ALLOCATED,
				 &tfile->socket.flags));
		sk_release_kernel(&tfile->sk);
	}
}

static void tun_detach(struct tun_file *tfile, bool clean)
{
	rtnl_lock();
	__tun_detach(tfile, clean);
	rtnl_unlock();
}

static void tun_detach_all(struct net_device *dev)
{
	struct tun_struct *tun = netdev_priv(dev);
	struct tun_file *tfile, *tmp;
	int i, n = tun->numqueues;

	for (i = 0; i < n; i++) {
		tfile = rtnl_dereference(tun->tfiles[i]);
		BUG_ON(!tfile);
		wake_up_all(&tfile->wq.wait);
		rcu_assign_pointer(tfile->tun, NULL);
		--tun->numqueues;
	}
	BUG_ON(tun->numqueues != 0);

	synchronize_net();
	for (i = 0; i < n; i++) {
		tfile = rtnl_dereference(tun->tfiles[i]);
		/* Drop read queue */
		skb_queue_purge(&tfile->sk.sk_receive_queue);
		sock_put(&tfile->sk);
	}
	list_for_each_entry_safe(tfile, tmp, &tun->disabled, next) {
		tun_enable_queue(tfile);
		skb_queue_purge(&tfile->sk.sk_receive_queue);
		sock_put(&tfile->sk);
	}
	BUG_ON(tun->numdisabled != 0);

	if (tun->flags & TUN_PERSIST)
		module_put(THIS_MODULE);
}

static int tun_attach(struct tun_struct *tun, struct file *file)
{
	struct tun_file *tfile = file->private_data;
	int err;

	err = security_tun_dev_attach(tfile->socket.sk, tun->security);
	if (err < 0)
		goto out;

	err = -EINVAL;
	if (rtnl_dereference(tfile->tun))
		goto out;

	err = -EBUSY;
	if (!(tun->flags & TUN_TAP_MQ) && tun->numqueues == 1)
		goto out;

	err = -E2BIG;
	if (!tfile->detached &&
	    tun->numqueues + tun->numdisabled == MAX_TAP_QUEUES)
		goto out;

	err = 0;

	/* Re-attach the filter to presist device */
	if (tun->filter_attached == true) {
		err = sk_attach_filter(&tun->fprog, tfile->socket.sk);
		if (!err)
			goto out;
	}
	tfile->queue_index = tun->numqueues;
	rcu_assign_pointer(tfile->tun, tun);
	rcu_assign_pointer(tun->tfiles[tun->numqueues], tfile);
	tun->numqueues++;

	if (tfile->detached)
		tun_enable_queue(tfile);
	else
		sock_hold(&tfile->sk);

	tun_set_real_num_queues(tun);

	/* device is allowed to go away first, so no need to hold extra
	 * refcnt.
	 */

out:
	return err;
}

static struct tun_struct *__tun_get(struct tun_file *tfile)
{
	struct tun_struct *tun;

	rcu_read_lock();
	tun = rcu_dereference(tfile->tun);
	if (tun)
		dev_hold(tun->dev);
	rcu_read_unlock();

	return tun;
}

static struct tun_struct *tun_get(struct file *file)
{
	return __tun_get(file->private_data);
}

static void tun_put(struct tun_struct *tun)
{
	dev_put(tun->dev);
}

/* TAP filtering */
static void addr_hash_set(u32 *mask, const u8 *addr)
{
	int n = ether_crc(ETH_ALEN, addr) >> 26;
	mask[n >> 5] |= (1 << (n & 31));
}

static unsigned int addr_hash_test(const u32 *mask, const u8 *addr)
{
	int n = ether_crc(ETH_ALEN, addr) >> 26;
	return mask[n >> 5] & (1 << (n & 31));
}

static int update_filter(struct tap_filter *filter, void __user *arg)
{
	struct { u8 u[ETH_ALEN]; } *addr;
	struct tun_filter uf;
	int err, alen, n, nexact;

	if (copy_from_user(&uf, arg, sizeof(uf)))
		return -EFAULT;

	if (!uf.count) {
		/* Disabled */
		filter->count = 0;
		return 0;
	}

	alen = ETH_ALEN * uf.count;
	addr = kmalloc(alen, GFP_KERNEL);
	if (!addr)
		return -ENOMEM;

	if (copy_from_user(addr, arg + sizeof(uf), alen)) {
		err = -EFAULT;
		goto done;
	}

	/* The filter is updated without holding any locks. Which is
	 * perfectly safe. We disable it first and in the worst
	 * case we'll accept a few undesired packets. */
	filter->count = 0;
	wmb();

	/* Use first set of addresses as an exact filter */
	for (n = 0; n < uf.count && n < FLT_EXACT_COUNT; n++)
		memcpy(filter->addr[n], addr[n].u, ETH_ALEN);

	nexact = n;

	/* Remaining multicast addresses are hashed,
	 * unicast will leave the filter disabled. */
	memset(filter->mask, 0, sizeof(filter->mask));
	for (; n < uf.count; n++) {
		if (!is_multicast_ether_addr(addr[n].u)) {
			err = 0; /* no filter */
			goto done;
		}
		addr_hash_set(filter->mask, addr[n].u);
	}

	/* For ALLMULTI just set the mask to all ones.
	 * This overrides the mask populated above. */
	if ((uf.flags & TUN_FLT_ALLMULTI))
		memset(filter->mask, ~0, sizeof(filter->mask));

	/* Now enable the filter */
	wmb();
	filter->count = nexact;

	/* Return the number of exact filters */
	err = nexact;

done:
	kfree(addr);
	return err;
}

/* Returns: 0 - drop, !=0 - accept */
static int run_filter(struct tap_filter *filter, const struct sk_buff *skb)
{
	/* Cannot use eth_hdr(skb) here because skb_mac_hdr() is incorrect
	 * at this point. */
	struct ethhdr *eh = (struct ethhdr *) skb->data;
	int i;

	/* Exact match */
	for (i = 0; i < filter->count; i++)
		if (ether_addr_equal(eh->h_dest, filter->addr[i]))
			return 1;

	/* Inexact match (multicast only) */
	if (is_multicast_ether_addr(eh->h_dest))
		return addr_hash_test(filter->mask, eh->h_dest);

	return 0;
}

/*
 * Checks whether the packet is accepted or not.
 * Returns: 0 - drop, !=0 - accept
 */
static int check_filter(struct tap_filter *filter, const struct sk_buff *skb)
{
	if (!filter->count)
		return 1;

	return run_filter(filter, skb);
}

/* Network device part of the driver */

static const struct ethtool_ops tun_ethtool_ops;

/* Net device detach from fd. */
static void tun_net_uninit(struct net_device *dev)
{
	tun_detach_all(dev);
}

/* Net device open. */
static int tun_net_open(struct net_device *dev)
{
	netif_tx_start_all_queues(dev);
	return 0;
}

/* Net device close. */
static int tun_net_close(struct net_device *dev)
{
	netif_tx_stop_all_queues(dev);
	return 0;
}

/* Net device start xmit */
static netdev_tx_t tun_net_xmit(struct sk_buff *skb, struct net_device *dev)
{
	struct tun_struct *tun = netdev_priv(dev);
	int txq = skb->queue_mapping;
	struct tun_file *tfile;

	rcu_read_lock();
	tfile = rcu_dereference(tun->tfiles[txq]);

	/* Drop packet if interface is not attached */
	if (txq >= tun->numqueues)
		goto drop;

	tun_debug(KERN_INFO, tun, "tun_net_xmit %d\n", skb->len);

	BUG_ON(!tfile);

	/* Drop if the filter does not like it.
	 * This is a noop if the filter is disabled.
	 * Filter can be enabled only for the TAP devices. */
	if (!check_filter(&tun->txflt, skb))
		goto drop;

	if (tfile->socket.sk->sk_filter &&
	    sk_filter(tfile->socket.sk, skb))
		goto drop;

	/* Limit the number of packets queued by dividing txq length with the
	 * number of queues.
	 */
	if (skb_queue_len(&tfile->socket.sk->sk_receive_queue)
			  >= dev->tx_queue_len / tun->numqueues)
		goto drop;

	/* Orphan the skb - required as we might hang on to it
	 * for indefinite time. */
	if (unlikely(skb_orphan_frags(skb, GFP_ATOMIC)))
		goto drop;
	skb_orphan(skb);

	/* Enqueue packet */
	skb_queue_tail(&tfile->socket.sk->sk_receive_queue, skb);

	/* Notify and wake up reader process */
	if (tfile->flags & TUN_FASYNC)
		kill_fasync(&tfile->fasync, SIGIO, POLL_IN);
	wake_up_interruptible_poll(&tfile->wq.wait, POLLIN |
				   POLLRDNORM | POLLRDBAND);

	rcu_read_unlock();
	return NETDEV_TX_OK;

drop:
	dev->stats.tx_dropped++;
	skb_tx_error(skb);
	kfree_skb(skb);
	rcu_read_unlock();
	return NETDEV_TX_OK;
}

static void tun_net_mclist(struct net_device *dev)
{
	/*
	 * This callback is supposed to deal with mc filter in
	 * _rx_ path and has nothing to do with the _tx_ path.
	 * In rx path we always accept everything userspace gives us.
	 */
}

#define MIN_MTU 68
#define MAX_MTU 65535

static int
tun_net_change_mtu(struct net_device *dev, int new_mtu)
{
	if (new_mtu < MIN_MTU || new_mtu + dev->hard_header_len > MAX_MTU)
		return -EINVAL;
	dev->mtu = new_mtu;
	return 0;
}

static netdev_features_t tun_net_fix_features(struct net_device *dev,
	netdev_features_t features)
{
	struct tun_struct *tun = netdev_priv(dev);

	return (features & tun->set_features) | (features & ~TUN_USER_FEATURES);
}
#ifdef CONFIG_NET_POLL_CONTROLLER
static void tun_poll_controller(struct net_device *dev)
{
	/*
	 * Tun only receives frames when:
	 * 1) the char device endpoint gets data from user space
	 * 2) the tun socket gets a sendmsg call from user space
	 * Since both of those are syncronous operations, we are guaranteed
	 * never to have pending data when we poll for it
	 * so theres nothing to do here but return.
	 * We need this though so netpoll recognizes us as an interface that
	 * supports polling, which enables bridge devices in virt setups to
	 * still use netconsole
	 */
	return;
}
#endif
static const struct net_device_ops tun_netdev_ops = {
	.ndo_uninit		= tun_net_uninit,
	.ndo_open		= tun_net_open,
	.ndo_stop		= tun_net_close,
	.ndo_start_xmit		= tun_net_xmit,
	.ndo_change_mtu		= tun_net_change_mtu,
	.ndo_fix_features	= tun_net_fix_features,
	.ndo_select_queue	= tun_select_queue,
#ifdef CONFIG_NET_POLL_CONTROLLER
	.ndo_poll_controller	= tun_poll_controller,
#endif
};

static const struct net_device_ops tap_netdev_ops = {
	.ndo_uninit		= tun_net_uninit,
	.ndo_open		= tun_net_open,
	.ndo_stop		= tun_net_close,
	.ndo_start_xmit		= tun_net_xmit,
	.ndo_change_mtu		= tun_net_change_mtu,
	.ndo_fix_features	= tun_net_fix_features,
	.ndo_set_rx_mode	= tun_net_mclist,
	.ndo_set_mac_address	= eth_mac_addr,
	.ndo_validate_addr	= eth_validate_addr,
	.ndo_select_queue	= tun_select_queue,
#ifdef CONFIG_NET_POLL_CONTROLLER
	.ndo_poll_controller	= tun_poll_controller,
#endif
};

static int tun_flow_init(struct tun_struct *tun)
{
	int i;

	for (i = 0; i < TUN_NUM_FLOW_ENTRIES; i++)
		INIT_HLIST_HEAD(&tun->flows[i]);

	tun->ageing_time = TUN_FLOW_EXPIRE;
	setup_timer(&tun->flow_gc_timer, tun_flow_cleanup, (unsigned long)tun);
	mod_timer(&tun->flow_gc_timer,
		  round_jiffies_up(jiffies + tun->ageing_time));

	return 0;
}

static void tun_flow_uninit(struct tun_struct *tun)
{
	del_timer_sync(&tun->flow_gc_timer);
	tun_flow_flush(tun);
}

/* Initialize net device. */
static void tun_net_init(struct net_device *dev)
{
	struct tun_struct *tun = netdev_priv(dev);

	switch (tun->flags & TUN_TYPE_MASK) {
	case TUN_TUN_DEV:
		dev->netdev_ops = &tun_netdev_ops;

		/* Point-to-Point TUN Device */
		dev->hard_header_len = 0;
		dev->addr_len = 0;
		dev->mtu = 1500;

		/* Zero header length */
		dev->type = ARPHRD_NONE;
		dev->flags = IFF_POINTOPOINT | IFF_NOARP | IFF_MULTICAST;
		dev->tx_queue_len = TUN_READQ_SIZE;  /* We prefer our own queue length */
		break;

	case TUN_TAP_DEV:
		dev->netdev_ops = &tap_netdev_ops;
		/* Ethernet TAP Device */
		ether_setup(dev);
		dev->priv_flags &= ~IFF_TX_SKB_SHARING;
		dev->priv_flags |= IFF_LIVE_ADDR_CHANGE;

		eth_hw_addr_random(dev);

		dev->tx_queue_len = TUN_READQ_SIZE;  /* We prefer our own queue length */
		break;
	}
}

/* Character device part */

/* Poll */
static unsigned int tun_chr_poll(struct file *file, poll_table *wait)
{
	struct tun_file *tfile = file->private_data;
	struct tun_struct *tun = __tun_get(tfile);
	struct sock *sk;
	unsigned int mask = 0;

	if (!tun)
		return POLLERR;

	sk = tfile->socket.sk;

	tun_debug(KERN_INFO, tun, "tun_chr_poll\n");

	poll_wait(file, &tfile->wq.wait, wait);

	if (!skb_queue_empty(&sk->sk_receive_queue))
		mask |= POLLIN | POLLRDNORM;

	if (sock_writeable(sk) ||
	    (!test_and_set_bit(SOCK_ASYNC_NOSPACE, &sk->sk_socket->flags) &&
	     sock_writeable(sk)))
		mask |= POLLOUT | POLLWRNORM;

	if (tun->dev->reg_state != NETREG_REGISTERED)
		mask = POLLERR;

	tun_put(tun);
	return mask;
}

/* prepad is the amount to reserve at front.  len is length after that.
 * linear is a hint as to how much to copy (usually headers). */
static struct sk_buff *tun_alloc_skb(struct tun_file *tfile,
				     size_t prepad, size_t len,
				     size_t linear, int noblock)
{
	struct sock *sk = tfile->socket.sk;
	struct sk_buff *skb;
	int err;

	/* Under a page?  Don't bother with paged skb. */
	if (prepad + len < PAGE_SIZE || !linear)
		linear = len;

	skb = sock_alloc_send_pskb(sk, prepad + linear, len - linear, noblock,
				   &err);
	if (!skb)
		return ERR_PTR(err);

	skb_reserve(skb, prepad);
	skb_put(skb, linear);
	skb->data_len = len - linear;
	skb->len += len - linear;

	return skb;
}

/* set skb frags from iovec, this can move to core network code for reuse */
static int zerocopy_sg_from_iovec(struct sk_buff *skb, const struct iovec *from,
				  int offset, size_t count)
{
	int len = iov_length(from, count) - offset;
	int copy = skb_headlen(skb);
	int size, offset1 = 0;
	int i = 0;

	/* Skip over from offset */
	while (count && (offset >= from->iov_len)) {
		offset -= from->iov_len;
		++from;
		--count;
	}

	/* copy up to skb headlen */
	while (count && (copy > 0)) {
		size = min_t(unsigned int, copy, from->iov_len - offset);
		if (copy_from_user(skb->data + offset1, from->iov_base + offset,
				   size))
			return -EFAULT;
		if (copy > size) {
			++from;
			--count;
			offset = 0;
		} else
			offset += size;
		copy -= size;
		offset1 += size;
	}

	if (len == offset1)
		return 0;

	while (count--) {
		struct page *page[MAX_SKB_FRAGS];
		int num_pages;
		unsigned long base;
		unsigned long truesize;

		len = from->iov_len - offset;
		if (!len) {
			offset = 0;
			++from;
			continue;
		}
		base = (unsigned long)from->iov_base + offset;
		size = ((base & ~PAGE_MASK) + len + ~PAGE_MASK) >> PAGE_SHIFT;
		if (i + size > MAX_SKB_FRAGS)
			return -EMSGSIZE;
		num_pages = get_user_pages_fast(base, size, 0, &page[i]);
		if (num_pages != size) {
			for (i = 0; i < num_pages; i++)
				put_page(page[i]);
			return -EFAULT;
		}
		truesize = size * PAGE_SIZE;
		skb->data_len += len;
		skb->len += len;
		skb->truesize += truesize;
		skb_shinfo(skb)->gso_type |= SKB_GSO_SHARED_FRAG;
		atomic_add(truesize, &skb->sk->sk_wmem_alloc);
		while (len) {
			int off = base & ~PAGE_MASK;
			int size = min_t(int, len, PAGE_SIZE - off);
			__skb_fill_page_desc(skb, i, page[i], off, size);
			skb_shinfo(skb)->nr_frags++;
			/* increase sk_wmem_alloc */
			base += size;
			len -= size;
			i++;
		}
		offset = 0;
		++from;
	}
	return 0;
}

/* Get packet from user space buffer */
static ssize_t tun_get_user(struct tun_struct *tun, struct tun_file *tfile,
			    void *msg_control, const struct iovec *iv,
			    size_t total_len, size_t count, int noblock)
{
	struct tun_pi pi = { 0, cpu_to_be16(ETH_P_IP) };
	struct sk_buff *skb;
	size_t len = total_len, align = NET_SKB_PAD;
	struct virtio_net_hdr gso = { 0 };
	int offset = 0;
	int copylen;
	bool zerocopy = false;
	int err;
	u32 rxhash;

	if (!(tun->flags & TUN_NO_PI)) {
		if ((len -= sizeof(pi)) > total_len)
			return -EINVAL;

		if (memcpy_fromiovecend((void *)&pi, iv, 0, sizeof(pi)))
			return -EFAULT;
		offset += sizeof(pi);
	}

	if (tun->flags & TUN_VNET_HDR) {
		if ((len -= tun->vnet_hdr_sz) > total_len)
			return -EINVAL;

		if (memcpy_fromiovecend((void *)&gso, iv, offset, sizeof(gso)))
			return -EFAULT;

		if ((gso.flags & VIRTIO_NET_HDR_F_NEEDS_CSUM) &&
		    gso.csum_start + gso.csum_offset + 2 > gso.hdr_len)
			gso.hdr_len = gso.csum_start + gso.csum_offset + 2;

		if (gso.hdr_len > len)
			return -EINVAL;
		offset += tun->vnet_hdr_sz;
	}

	if ((tun->flags & TUN_TYPE_MASK) == TUN_TAP_DEV) {
		align += NET_IP_ALIGN;
		if (unlikely(len < ETH_HLEN ||
			     (gso.hdr_len && gso.hdr_len < ETH_HLEN)))
			return -EINVAL;
	}

	if (msg_control)
		zerocopy = true;

	if (zerocopy) {
		/* Userspace may produce vectors with count greater than
		 * MAX_SKB_FRAGS, so we need to linearize parts of the skb
		 * to let the rest of data to be fit in the frags.
		 */
		if (count > MAX_SKB_FRAGS) {
			copylen = iov_length(iv, count - MAX_SKB_FRAGS);
			if (copylen < offset)
				copylen = 0;
			else
				copylen -= offset;
		} else
				copylen = 0;
		/* There are 256 bytes to be copied in skb, so there is enough
		 * room for skb expand head in case it is used.
		 * The rest of the buffer is mapped from userspace.
		 */
		if (copylen < gso.hdr_len)
			copylen = gso.hdr_len;
		if (!copylen)
			copylen = GOODCOPY_LEN;
	} else
		copylen = len;

	skb = tun_alloc_skb(tfile, align, copylen, gso.hdr_len, noblock);
	if (IS_ERR(skb)) {
		if (PTR_ERR(skb) != -EAGAIN)
			tun->dev->stats.rx_dropped++;
		return PTR_ERR(skb);
	}

	if (zerocopy)
		err = zerocopy_sg_from_iovec(skb, iv, offset, count);
	else
		err = skb_copy_datagram_from_iovec(skb, 0, iv, offset, len);

	if (err) {
		tun->dev->stats.rx_dropped++;
		kfree_skb(skb);
		return -EFAULT;
	}

	if (gso.flags & VIRTIO_NET_HDR_F_NEEDS_CSUM) {
		if (!skb_partial_csum_set(skb, gso.csum_start,
					  gso.csum_offset)) {
			tun->dev->stats.rx_frame_errors++;
			kfree_skb(skb);
			return -EINVAL;
		}
	}

	switch (tun->flags & TUN_TYPE_MASK) {
	case TUN_TUN_DEV:
		if (tun->flags & TUN_NO_PI) {
			switch (skb->data[0] & 0xf0) {
			case 0x40:
				pi.proto = htons(ETH_P_IP);
				break;
			case 0x60:
				pi.proto = htons(ETH_P_IPV6);
				break;
			default:
				tun->dev->stats.rx_dropped++;
				kfree_skb(skb);
				return -EINVAL;
			}
		}

		skb_reset_mac_header(skb);
		skb->protocol = pi.proto;
		skb->dev = tun->dev;
		break;
	case TUN_TAP_DEV:
		skb->protocol = eth_type_trans(skb, tun->dev);
		break;
	}

	if (gso.gso_type != VIRTIO_NET_HDR_GSO_NONE) {
		unsigned short gso_type = 0;

		pr_debug("GSO!\n");
		switch (gso.gso_type & ~VIRTIO_NET_HDR_GSO_ECN) {
		case VIRTIO_NET_HDR_GSO_TCPV4:
			gso_type = SKB_GSO_TCPV4;
			break;
		case VIRTIO_NET_HDR_GSO_TCPV6:
			gso_type = SKB_GSO_TCPV6;
			break;
		case VIRTIO_NET_HDR_GSO_UDP:
			gso_type = SKB_GSO_UDP;
			break;
		default:
			tun->dev->stats.rx_frame_errors++;
			kfree_skb(skb);
			return -EINVAL;
		}

		if (gso.gso_type & VIRTIO_NET_HDR_GSO_ECN)
			gso_type |= SKB_GSO_TCP_ECN;

		skb_shinfo(skb)->gso_size = gso.gso_size;
		skb_shinfo(skb)->gso_type |= gso_type;
		if (skb_shinfo(skb)->gso_size == 0) {
			tun->dev->stats.rx_frame_errors++;
			kfree_skb(skb);
			return -EINVAL;
		}

		/* Header must be checked, and gso_segs computed. */
		skb_shinfo(skb)->gso_type |= SKB_GSO_DODGY;
		skb_shinfo(skb)->gso_segs = 0;
	}

	/* copy skb_ubuf_info for callback when skb has no error */
	if (zerocopy) {
		skb_shinfo(skb)->destructor_arg = msg_control;
		skb_shinfo(skb)->tx_flags |= SKBTX_DEV_ZEROCOPY;
	}

	skb_reset_network_header(skb);
	rxhash = skb_get_rxhash(skb);
	netif_rx_ni(skb);

	tun->dev->stats.rx_packets++;
	tun->dev->stats.rx_bytes += len;

	tun_flow_update(tun, rxhash, tfile->queue_index);
	return total_len;
}

static ssize_t tun_chr_aio_write(struct kiocb *iocb, const struct iovec *iv,
			      unsigned long count, loff_t pos)
{
	struct file *file = iocb->ki_filp;
	struct tun_struct *tun = tun_get(file);
	struct tun_file *tfile = file->private_data;
	ssize_t result;

	if (!tun)
		return -EBADFD;

	tun_debug(KERN_INFO, tun, "tun_chr_write %ld\n", count);

	result = tun_get_user(tun, tfile, NULL, iv, iov_length(iv, count),
			      count, file->f_flags & O_NONBLOCK);

	tun_put(tun);
	return result;
}

/* Put packet to the user space buffer */
static ssize_t tun_put_user(struct tun_struct *tun,
			    struct tun_file *tfile,
			    struct sk_buff *skb,
			    const struct iovec *iv, int len)
{
	struct tun_pi pi = { 0, skb->protocol };
	ssize_t total = 0;

	if (!(tun->flags & TUN_NO_PI)) {
		if ((len -= sizeof(pi)) < 0)
			return -EINVAL;

		if (len < skb->len) {
			/* Packet will be striped */
			pi.flags |= TUN_PKT_STRIP;
		}

		if (memcpy_toiovecend(iv, (void *) &pi, 0, sizeof(pi)))
			return -EFAULT;
		total += sizeof(pi);
	}

	if (tun->flags & TUN_VNET_HDR) {
		struct virtio_net_hdr gso = { 0 }; /* no info leak */
		if ((len -= tun->vnet_hdr_sz) < 0)
			return -EINVAL;

		if (skb_is_gso(skb)) {
			struct skb_shared_info *sinfo = skb_shinfo(skb);

			/* This is a hint as to how much should be linear. */
			gso.hdr_len = skb_headlen(skb);
			gso.gso_size = sinfo->gso_size;
			if (sinfo->gso_type & SKB_GSO_TCPV4)
				gso.gso_type = VIRTIO_NET_HDR_GSO_TCPV4;
			else if (sinfo->gso_type & SKB_GSO_TCPV6)
				gso.gso_type = VIRTIO_NET_HDR_GSO_TCPV6;
			else if (sinfo->gso_type & SKB_GSO_UDP)
				gso.gso_type = VIRTIO_NET_HDR_GSO_UDP;
			else {
				pr_err("unexpected GSO type: "
				       "0x%x, gso_size %d, hdr_len %d\n",
				       sinfo->gso_type, gso.gso_size,
				       gso.hdr_len);
				print_hex_dump(KERN_ERR, "tun: ",
					       DUMP_PREFIX_NONE,
					       16, 1, skb->head,
					       min((int)gso.hdr_len, 64), true);
				WARN_ON_ONCE(1);
				return -EINVAL;
			}
			if (sinfo->gso_type & SKB_GSO_TCP_ECN)
				gso.gso_type |= VIRTIO_NET_HDR_GSO_ECN;
		} else
			gso.gso_type = VIRTIO_NET_HDR_GSO_NONE;

		if (skb->ip_summed == CHECKSUM_PARTIAL) {
			gso.flags = VIRTIO_NET_HDR_F_NEEDS_CSUM;
			gso.csum_start = skb_checksum_start_offset(skb);
			gso.csum_offset = skb->csum_offset;
		} else if (skb->ip_summed == CHECKSUM_UNNECESSARY) {
			gso.flags = VIRTIO_NET_HDR_F_DATA_VALID;
		} /* else everything is zero */

		if (unlikely(memcpy_toiovecend(iv, (void *)&gso, total,
					       sizeof(gso))))
			return -EFAULT;
		total += tun->vnet_hdr_sz;
	}

	len = min_t(int, skb->len, len);

	skb_copy_datagram_const_iovec(skb, 0, iv, total, len);
	total += skb->len;

	tun->dev->stats.tx_packets++;
	tun->dev->stats.tx_bytes += len;

	return total;
}

static ssize_t tun_do_read(struct tun_struct *tun, struct tun_file *tfile,
			   struct kiocb *iocb, const struct iovec *iv,
			   ssize_t len, int noblock)
{
	DECLARE_WAITQUEUE(wait, current);
	struct sk_buff *skb;
	ssize_t ret = 0;

	tun_debug(KERN_INFO, tun, "tun_do_read\n");

	if (unlikely(!noblock))
		add_wait_queue(&tfile->wq.wait, &wait);
	while (len) {
		current->state = TASK_INTERRUPTIBLE;

		/* Read frames from the queue */
		if (!(skb = skb_dequeue(&tfile->socket.sk->sk_receive_queue))) {
			if (noblock) {
				ret = -EAGAIN;
				break;
			}
			if (signal_pending(current)) {
				ret = -ERESTARTSYS;
				break;
			}
			if (tun->dev->reg_state != NETREG_REGISTERED) {
				ret = -EIO;
				break;
			}

			/* Nothing to read, let's sleep */
			schedule();
			continue;
		}

		ret = tun_put_user(tun, tfile, skb, iv, len);
		kfree_skb(skb);
		break;
	}

	current->state = TASK_RUNNING;
	if (unlikely(!noblock))
		remove_wait_queue(&tfile->wq.wait, &wait);

	return ret;
}

static ssize_t tun_chr_aio_read(struct kiocb *iocb, const struct iovec *iv,
			    unsigned long count, loff_t pos)
{
	struct file *file = iocb->ki_filp;
	struct tun_file *tfile = file->private_data;
	struct tun_struct *tun = __tun_get(tfile);
	ssize_t len, ret;

	if (!tun)
		return -EBADFD;
	len = iov_length(iv, count);
	if (len < 0) {
		ret = -EINVAL;
		goto out;
	}

	ret = tun_do_read(tun, tfile, iocb, iv, len,
			  file->f_flags & O_NONBLOCK);
	ret = min_t(ssize_t, ret, len);
out:
	tun_put(tun);
	return ret;
}

static void tun_free_netdev(struct net_device *dev)
{
	struct tun_struct *tun = netdev_priv(dev);

	BUG_ON(!(list_empty(&tun->disabled)));
	tun_flow_uninit(tun);
	security_tun_dev_free_security(tun->security);
	free_netdev(dev);
}

static void tun_setup(struct net_device *dev)
{
	struct tun_struct *tun = netdev_priv(dev);

	tun->owner = INVALID_UID;
	tun->group = INVALID_GID;

	dev->ethtool_ops = &tun_ethtool_ops;
	dev->destructor = tun_free_netdev;
}

/* Trivial set of netlink ops to allow deleting tun or tap
 * device with netlink.
 */
static int tun_validate(struct nlattr *tb[], struct nlattr *data[])
{
	return -EINVAL;
}

static struct rtnl_link_ops tun_link_ops __read_mostly = {
	.kind		= DRV_NAME,
	.priv_size	= sizeof(struct tun_struct),
	.setup		= tun_setup,
	.validate	= tun_validate,
};

static void tun_sock_write_space(struct sock *sk)
{
	struct tun_file *tfile;
	wait_queue_head_t *wqueue;

	if (!sock_writeable(sk))
		return;

	if (!test_and_clear_bit(SOCK_ASYNC_NOSPACE, &sk->sk_socket->flags))
		return;

	wqueue = sk_sleep(sk);
	if (wqueue && waitqueue_active(wqueue))
		wake_up_interruptible_sync_poll(wqueue, POLLOUT |
						POLLWRNORM | POLLWRBAND);

	tfile = container_of(sk, struct tun_file, sk);
	kill_fasync(&tfile->fasync, SIGIO, POLL_OUT);
}

static int tun_sendmsg(struct kiocb *iocb, struct socket *sock,
		       struct msghdr *m, size_t total_len)
{
	int ret;
	struct tun_file *tfile = container_of(sock, struct tun_file, socket);
	struct tun_struct *tun = __tun_get(tfile);

	if (!tun)
		return -EBADFD;
	ret = tun_get_user(tun, tfile, m->msg_control, m->msg_iov, total_len,
			   m->msg_iovlen, m->msg_flags & MSG_DONTWAIT);
	tun_put(tun);
	return ret;
}


static int tun_recvmsg(struct kiocb *iocb, struct socket *sock,
		       struct msghdr *m, size_t total_len,
		       int flags)
{
	struct tun_file *tfile = container_of(sock, struct tun_file, socket);
	struct tun_struct *tun = __tun_get(tfile);
	int ret;

	if (!tun)
		return -EBADFD;

	if (flags & ~(MSG_DONTWAIT|MSG_TRUNC))
		return -EINVAL;
	ret = tun_do_read(tun, tfile, iocb, m->msg_iov, total_len,
			  flags & MSG_DONTWAIT);
	if (ret > total_len) {
		m->msg_flags |= MSG_TRUNC;
		ret = flags & MSG_TRUNC ? ret : total_len;
	}
	tun_put(tun);
	return ret;
}

static int tun_release(struct socket *sock)
{
	if (sock->sk)
		sock_put(sock->sk);
	return 0;
}

/* Ops structure to mimic raw sockets with tun */
static const struct proto_ops tun_socket_ops = {
	.sendmsg = tun_sendmsg,
	.recvmsg = tun_recvmsg,
	.release = tun_release,
};

static struct proto tun_proto = {
	.name		= "tun",
	.owner		= THIS_MODULE,
	.obj_size	= sizeof(struct tun_file),
};

static int tun_flags(struct tun_struct *tun)
{
	int flags = 0;

	if (tun->flags & TUN_TUN_DEV)
		flags |= IFF_TUN;
	else
		flags |= IFF_TAP;

	if (tun->flags & TUN_NO_PI)
		flags |= IFF_NO_PI;

	/* This flag has no real effect.  We track the value for backwards
	 * compatibility.
	 */
	if (tun->flags & TUN_ONE_QUEUE)
		flags |= IFF_ONE_QUEUE;

	if (tun->flags & TUN_VNET_HDR)
		flags |= IFF_VNET_HDR;

	if (tun->flags & TUN_TAP_MQ)
		flags |= IFF_MULTI_QUEUE;

	return flags;
}

static ssize_t tun_show_flags(struct device *dev, struct device_attribute *attr,
			      char *buf)
{
	struct tun_struct *tun = netdev_priv(to_net_dev(dev));
	return sprintf(buf, "0x%x\n", tun_flags(tun));
}

static ssize_t tun_show_owner(struct device *dev, struct device_attribute *attr,
			      char *buf)
{
	struct tun_struct *tun = netdev_priv(to_net_dev(dev));
	return uid_valid(tun->owner)?
		sprintf(buf, "%u\n",
			from_kuid_munged(current_user_ns(), tun->owner)):
		sprintf(buf, "-1\n");
}

static ssize_t tun_show_group(struct device *dev, struct device_attribute *attr,
			      char *buf)
{
	struct tun_struct *tun = netdev_priv(to_net_dev(dev));
	return gid_valid(tun->group) ?
		sprintf(buf, "%u\n",
			from_kgid_munged(current_user_ns(), tun->group)):
		sprintf(buf, "-1\n");
}

static DEVICE_ATTR(tun_flags, 0444, tun_show_flags, NULL);
static DEVICE_ATTR(owner, 0444, tun_show_owner, NULL);
static DEVICE_ATTR(group, 0444, tun_show_group, NULL);

static int tun_set_iff(struct net *net, struct file *file, struct ifreq *ifr)
{
	struct tun_struct *tun;
	struct tun_file *tfile = file->private_data;
	struct net_device *dev;
	int err;

	if (tfile->detached)
		return -EINVAL;

	dev = __dev_get_by_name(net, ifr->ifr_name);
	if (dev) {
		if (ifr->ifr_flags & IFF_TUN_EXCL)
			return -EBUSY;
		if ((ifr->ifr_flags & IFF_TUN) && dev->netdev_ops == &tun_netdev_ops)
			tun = netdev_priv(dev);
		else if ((ifr->ifr_flags & IFF_TAP) && dev->netdev_ops == &tap_netdev_ops)
			tun = netdev_priv(dev);
		else
			return -EINVAL;

		if (tun_not_capable(tun))
			return -EPERM;
		err = security_tun_dev_open(tun->security);
		if (err < 0)
			return err;

		err = tun_attach(tun, file);
		if (err < 0)
			return err;

		if (tun->flags & TUN_TAP_MQ &&
		    (tun->numqueues + tun->numdisabled > 1))
			return err;
	}
	else {
		char *name;
		unsigned long flags = 0;
		int queues = ifr->ifr_flags & IFF_MULTI_QUEUE ?
			     MAX_TAP_QUEUES : 1;

		if (!ns_capable(net->user_ns, CAP_NET_ADMIN))
			return -EPERM;
		err = security_tun_dev_create();
		if (err < 0)
			return err;

		/* Set dev type */
		if (ifr->ifr_flags & IFF_TUN) {
			/* TUN device */
			flags |= TUN_TUN_DEV;
			name = "tun%d";
		} else if (ifr->ifr_flags & IFF_TAP) {
			/* TAP device */
			flags |= TUN_TAP_DEV;
			name = "tap%d";
		} else
			return -EINVAL;

		if (*ifr->ifr_name)
			name = ifr->ifr_name;

		dev = alloc_netdev_mqs(sizeof(struct tun_struct), name,
				       tun_setup, queues, queues);

		if (!dev)
			return -ENOMEM;

		dev_net_set(dev, net);
		dev->rtnl_link_ops = &tun_link_ops;

		tun = netdev_priv(dev);
		tun->dev = dev;
		tun->flags = flags;
		tun->txflt.count = 0;
		tun->vnet_hdr_sz = sizeof(struct virtio_net_hdr);

		tun->filter_attached = false;
		tun->sndbuf = tfile->socket.sk->sk_sndbuf;

		spin_lock_init(&tun->lock);

		err = security_tun_dev_alloc_security(&tun->security);
		if (err < 0)
			goto err_free_dev;

		tun_net_init(dev);

		err = tun_flow_init(tun);
		if (err < 0)
			goto err_free_dev;

		dev->hw_features = NETIF_F_SG | NETIF_F_FRAGLIST |
			TUN_USER_FEATURES;
		dev->features = dev->hw_features;

		INIT_LIST_HEAD(&tun->disabled);
		err = tun_attach(tun, file);
		if (err < 0)
			goto err_free_dev;

		err = register_netdevice(tun->dev);
		if (err < 0)
			goto err_free_dev;

		if (device_create_file(&tun->dev->dev, &dev_attr_tun_flags) ||
		    device_create_file(&tun->dev->dev, &dev_attr_owner) ||
		    device_create_file(&tun->dev->dev, &dev_attr_group))
			pr_err("Failed to create tun sysfs files\n");

		netif_carrier_on(tun->dev);
	}

	tun_debug(KERN_INFO, tun, "tun_set_iff\n");

	if (ifr->ifr_flags & IFF_NO_PI)
		tun->flags |= TUN_NO_PI;
	else
		tun->flags &= ~TUN_NO_PI;

	/* This flag has no real effect.  We track the value for backwards
	 * compatibility.
	 */
	if (ifr->ifr_flags & IFF_ONE_QUEUE)
		tun->flags |= TUN_ONE_QUEUE;
	else
		tun->flags &= ~TUN_ONE_QUEUE;

	if (ifr->ifr_flags & IFF_VNET_HDR)
		tun->flags |= TUN_VNET_HDR;
	else
		tun->flags &= ~TUN_VNET_HDR;

	if (ifr->ifr_flags & IFF_MULTI_QUEUE)
		tun->flags |= TUN_TAP_MQ;
	else
		tun->flags &= ~TUN_TAP_MQ;

	/* Make sure persistent devices do not get stuck in
	 * xoff state.
	 */
	if (netif_running(tun->dev))
		netif_tx_wake_all_queues(tun->dev);

	strcpy(ifr->ifr_name, tun->dev->name);
	return 0;

 err_free_dev:
	free_netdev(dev);
	return err;
}

static void tun_get_iff(struct net *net, struct tun_struct *tun,
		       struct ifreq *ifr)
{
	tun_debug(KERN_INFO, tun, "tun_get_iff\n");

	strcpy(ifr->ifr_name, tun->dev->name);

	ifr->ifr_flags = tun_flags(tun);

}

/* This is like a cut-down ethtool ops, except done via tun fd so no
 * privs required. */
static int set_offload(struct tun_struct *tun, unsigned long arg)
{
	netdev_features_t features = 0;

	if (arg & TUN_F_CSUM) {
		features |= NETIF_F_HW_CSUM;
		arg &= ~TUN_F_CSUM;

		if (arg & (TUN_F_TSO4|TUN_F_TSO6)) {
			if (arg & TUN_F_TSO_ECN) {
				features |= NETIF_F_TSO_ECN;
				arg &= ~TUN_F_TSO_ECN;
			}
			if (arg & TUN_F_TSO4)
				features |= NETIF_F_TSO;
			if (arg & TUN_F_TSO6)
				features |= NETIF_F_TSO6;
			arg &= ~(TUN_F_TSO4|TUN_F_TSO6);
		}

		if (arg & TUN_F_UFO) {
			features |= NETIF_F_UFO;
			arg &= ~TUN_F_UFO;
		}
	}

	/* This gives the user a way to test for new features in future by
	 * trying to set them. */
	if (arg)
		return -EINVAL;

	tun->set_features = features;
	netdev_update_features(tun->dev);

	return 0;
}

static void tun_detach_filter(struct tun_struct *tun, int n)
{
	int i;
	struct tun_file *tfile;

	for (i = 0; i < n; i++) {
		tfile = rtnl_dereference(tun->tfiles[i]);
		sk_detach_filter(tfile->socket.sk);
	}

	tun->filter_attached = false;
}

static int tun_attach_filter(struct tun_struct *tun)
{
	int i, ret = 0;
	struct tun_file *tfile;

	for (i = 0; i < tun->numqueues; i++) {
		tfile = rtnl_dereference(tun->tfiles[i]);
		ret = sk_attach_filter(&tun->fprog, tfile->socket.sk);
		if (ret) {
			tun_detach_filter(tun, i);
			return ret;
		}
	}

	tun->filter_attached = true;
	return ret;
}

static void tun_set_sndbuf(struct tun_struct *tun)
{
	struct tun_file *tfile;
	int i;

	for (i = 0; i < tun->numqueues; i++) {
		tfile = rtnl_dereference(tun->tfiles[i]);
		tfile->socket.sk->sk_sndbuf = tun->sndbuf;
	}
}

static int tun_set_queue(struct file *file, struct ifreq *ifr)
{
	struct tun_file *tfile = file->private_data;
	struct tun_struct *tun;
	int ret = 0;

	rtnl_lock();

	if (ifr->ifr_flags & IFF_ATTACH_QUEUE) {
		tun = tfile->detached;
		if (!tun) {
			ret = -EINVAL;
			goto unlock;
		}
		ret = security_tun_dev_attach_queue(tun->security);
		if (ret < 0)
			goto unlock;
		ret = tun_attach(tun, file);
	} else if (ifr->ifr_flags & IFF_DETACH_QUEUE) {
		tun = rtnl_dereference(tfile->tun);
		if (!tun || !(tun->flags & TUN_TAP_MQ))
			ret = -EINVAL;
		else
			__tun_detach(tfile, false);
	} else
		ret = -EINVAL;

unlock:
	rtnl_unlock();
	return ret;
}

static long __tun_chr_ioctl(struct file *file, unsigned int cmd,
			    unsigned long arg, int ifreq_len)
{
	struct tun_file *tfile = file->private_data;
	struct tun_struct *tun;
	void __user* argp = (void __user*)arg;
	struct ifreq ifr;
	kuid_t owner;
	kgid_t group;
	int sndbuf;
	int vnet_hdr_sz;
	int ret;

	if (cmd == TUNSETIFF || cmd == TUNSETQUEUE || _IOC_TYPE(cmd) == 0x89) {
		if (copy_from_user(&ifr, argp, ifreq_len))
			return -EFAULT;
	} else {
		memset(&ifr, 0, sizeof(ifr));
	}
	if (cmd == TUNGETFEATURES) {
		/* Currently this just means: "what IFF flags are valid?".
		 * This is needed because we never checked for invalid flags on
		 * TUNSETIFF. */
		return put_user(IFF_TUN | IFF_TAP | IFF_NO_PI | IFF_ONE_QUEUE |
				IFF_VNET_HDR | IFF_MULTI_QUEUE,
				(unsigned int __user*)argp);
	} else if (cmd == TUNSETQUEUE)
		return tun_set_queue(file, &ifr);

	ret = 0;
	rtnl_lock();

	tun = __tun_get(tfile);
	if (cmd == TUNSETIFF && !tun) {
		ifr.ifr_name[IFNAMSIZ-1] = '\0';

		ret = tun_set_iff(tfile->net, file, &ifr);

		if (ret)
			goto unlock;

		if (copy_to_user(argp, &ifr, ifreq_len))
			ret = -EFAULT;
		goto unlock;
	}

	ret = -EBADFD;
	if (!tun)
		goto unlock;

	tun_debug(KERN_INFO, tun, "tun_chr_ioctl cmd %u\n", cmd);

	ret = 0;
	switch (cmd) {
	case TUNGETIFF:
		tun_get_iff(current->nsproxy->net_ns, tun, &ifr);

		if (copy_to_user(argp, &ifr, ifreq_len))
			ret = -EFAULT;
		break;

	case TUNSETNOCSUM:
		/* Disable/Enable checksum */

		/* [unimplemented] */
		tun_debug(KERN_INFO, tun, "ignored: set checksum %s\n",
			  arg ? "disabled" : "enabled");
		break;

	case TUNSETPERSIST:
		/* Disable/Enable persist mode. Keep an extra reference to the
		 * module to prevent the module being unprobed.
		 */
		if (arg && !(tun->flags & TUN_PERSIST)) {
			tun->flags |= TUN_PERSIST;
			__module_get(THIS_MODULE);
		}
		if (!arg && (tun->flags & TUN_PERSIST)) {
			tun->flags &= ~TUN_PERSIST;
			module_put(THIS_MODULE);
		}

		tun_debug(KERN_INFO, tun, "persist %s\n",
			  arg ? "enabled" : "disabled");
		break;

	case TUNSETOWNER:
		/* Set owner of the device */
		owner = make_kuid(current_user_ns(), arg);
		if (!uid_valid(owner)) {
			ret = -EINVAL;
			break;
		}
		tun->owner = owner;
		tun_debug(KERN_INFO, tun, "owner set to %u\n",
			  from_kuid(&init_user_ns, tun->owner));
		break;

	case TUNSETGROUP:
		/* Set group of the device */
		group = make_kgid(current_user_ns(), arg);
		if (!gid_valid(group)) {
			ret = -EINVAL;
			break;
		}
		tun->group = group;
		tun_debug(KERN_INFO, tun, "group set to %u\n",
			  from_kgid(&init_user_ns, tun->group));
		break;

	case TUNSETLINK:
		/* Only allow setting the type when the interface is down */
		if (tun->dev->flags & IFF_UP) {
			tun_debug(KERN_INFO, tun,
				  "Linktype set failed because interface is up\n");
			ret = -EBUSY;
		} else {
			tun->dev->type = (int) arg;
			tun_debug(KERN_INFO, tun, "linktype set to %d\n",
				  tun->dev->type);
			ret = 0;
		}
		break;

#ifdef TUN_DEBUG
	case TUNSETDEBUG:
		tun->debug = arg;
		break;
#endif
	case TUNSETOFFLOAD:
		ret = set_offload(tun, arg);
		break;

	case TUNSETTXFILTER:
		/* Can be set only for TAPs */
		ret = -EINVAL;
		if ((tun->flags & TUN_TYPE_MASK) != TUN_TAP_DEV)
			break;
		ret = update_filter(&tun->txflt, (void __user *)arg);
		break;

	case SIOCGIFHWADDR:
		/* Get hw address */
		memcpy(ifr.ifr_hwaddr.sa_data, tun->dev->dev_addr, ETH_ALEN);
		ifr.ifr_hwaddr.sa_family = tun->dev->type;
		if (copy_to_user(argp, &ifr, ifreq_len))
			ret = -EFAULT;
		break;

	case SIOCSIFHWADDR:
		/* Set hw address */
		tun_debug(KERN_DEBUG, tun, "set hw address: %pM\n",
			  ifr.ifr_hwaddr.sa_data);

		ret = dev_set_mac_address(tun->dev, &ifr.ifr_hwaddr);
		break;

	case TUNGETSNDBUF:
		sndbuf = tfile->socket.sk->sk_sndbuf;
		if (copy_to_user(argp, &sndbuf, sizeof(sndbuf)))
			ret = -EFAULT;
		break;

	case TUNSETSNDBUF:
		if (copy_from_user(&sndbuf, argp, sizeof(sndbuf))) {
			ret = -EFAULT;
			break;
		}

		tun->sndbuf = sndbuf;
		tun_set_sndbuf(tun);
		break;

	case TUNGETVNETHDRSZ:
		vnet_hdr_sz = tun->vnet_hdr_sz;
		if (copy_to_user(argp, &vnet_hdr_sz, sizeof(vnet_hdr_sz)))
			ret = -EFAULT;
		break;

	case TUNSETVNETHDRSZ:
		if (copy_from_user(&vnet_hdr_sz, argp, sizeof(vnet_hdr_sz))) {
			ret = -EFAULT;
			break;
		}
		if (vnet_hdr_sz < (int)sizeof(struct virtio_net_hdr)) {
			ret = -EINVAL;
			break;
		}

		tun->vnet_hdr_sz = vnet_hdr_sz;
		break;

	case TUNATTACHFILTER:
		/* Can be set only for TAPs */
		ret = -EINVAL;
		if ((tun->flags & TUN_TYPE_MASK) != TUN_TAP_DEV)
			break;
		ret = -EFAULT;
		if (copy_from_user(&tun->fprog, argp, sizeof(tun->fprog)))
			break;

		ret = tun_attach_filter(tun);
		break;

	case TUNDETACHFILTER:
		/* Can be set only for TAPs */
		ret = -EINVAL;
		if ((tun->flags & TUN_TYPE_MASK) != TUN_TAP_DEV)
			break;
		ret = 0;
		tun_detach_filter(tun, tun->numqueues);
		break;

	default:
		ret = -EINVAL;
		break;
	}

unlock:
	rtnl_unlock();
	if (tun)
		tun_put(tun);
	return ret;
}

static long tun_chr_ioctl(struct file *file,
			  unsigned int cmd, unsigned long arg)
{
	return __tun_chr_ioctl(file, cmd, arg, sizeof (struct ifreq));
}

#ifdef CONFIG_COMPAT
static long tun_chr_compat_ioctl(struct file *file,
			 unsigned int cmd, unsigned long arg)
{
	switch (cmd) {
	case TUNSETIFF:
	case TUNGETIFF:
	case TUNSETTXFILTER:
	case TUNGETSNDBUF:
	case TUNSETSNDBUF:
	case SIOCGIFHWADDR:
	case SIOCSIFHWADDR:
		arg = (unsigned long)compat_ptr(arg);
		break;
	default:
		arg = (compat_ulong_t)arg;
		break;
	}

	/*
	 * compat_ifreq is shorter than ifreq, so we must not access beyond
	 * the end of that structure. All fields that are used in this
	 * driver are compatible though, we don't need to convert the
	 * contents.
	 */
	return __tun_chr_ioctl(file, cmd, arg, sizeof(struct compat_ifreq));
}
#endif /* CONFIG_COMPAT */

static int tun_chr_fasync(int fd, struct file *file, int on)
{
	struct tun_file *tfile = file->private_data;
	int ret;

	if ((ret = fasync_helper(fd, file, on, &tfile->fasync)) < 0)
		goto out;

	if (on) {
		ret = __f_setown(file, task_pid(current), PIDTYPE_PID, 0);
		if (ret)
			goto out;
		tfile->flags |= TUN_FASYNC;
	} else
		tfile->flags &= ~TUN_FASYNC;
	ret = 0;
out:
	return ret;
}

static int tun_chr_open(struct inode *inode, struct file * file)
{
	struct tun_file *tfile;

	DBG1(KERN_INFO, "tunX: tun_chr_open\n");

	tfile = (struct tun_file *)sk_alloc(&init_net, AF_UNSPEC, GFP_KERNEL,
					    &tun_proto);
	if (!tfile)
		return -ENOMEM;
	rcu_assign_pointer(tfile->tun, NULL);
	tfile->net = get_net(current->nsproxy->net_ns);
	tfile->flags = 0;

	rcu_assign_pointer(tfile->socket.wq, &tfile->wq);
	init_waitqueue_head(&tfile->wq.wait);

	tfile->socket.file = file;
	tfile->socket.ops = &tun_socket_ops;

	sock_init_data(&tfile->socket, &tfile->sk);
	sk_change_net(&tfile->sk, tfile->net);

	tfile->sk.sk_write_space = tun_sock_write_space;
	tfile->sk.sk_sndbuf = INT_MAX;

	file->private_data = tfile;
	set_bit(SOCK_EXTERNALLY_ALLOCATED, &tfile->socket.flags);
	INIT_LIST_HEAD(&tfile->next);

	return 0;
}

static int tun_chr_close(struct inode *inode, struct file *file)
{
	struct tun_file *tfile = file->private_data;
	struct net *net = tfile->net;

	tun_detach(tfile, true);
	put_net(net);

	return 0;
}

static const struct file_operations tun_fops = {
	.owner	= THIS_MODULE,
	.llseek = no_llseek,
	.read  = do_sync_read,
	.aio_read  = tun_chr_aio_read,
	.write = do_sync_write,
	.aio_write = tun_chr_aio_write,
	.poll	= tun_chr_poll,
	.unlocked_ioctl	= tun_chr_ioctl,
#ifdef CONFIG_COMPAT
	.compat_ioctl = tun_chr_compat_ioctl,
#endif
	.open	= tun_chr_open,
	.release = tun_chr_close,
	.fasync = tun_chr_fasync
};

static struct miscdevice tun_miscdev = {
	.minor = TUN_MINOR,
	.name = "tun",
	.nodename = "net/tun",
	.fops = &tun_fops,
};

/* ethtool interface */

static int tun_get_settings(struct net_device *dev, struct ethtool_cmd *cmd)
{
	cmd->supported		= 0;
	cmd->advertising	= 0;
	ethtool_cmd_speed_set(cmd, SPEED_10);
	cmd->duplex		= DUPLEX_FULL;
	cmd->port		= PORT_TP;
	cmd->phy_address	= 0;
	cmd->transceiver	= XCVR_INTERNAL;
	cmd->autoneg		= AUTONEG_DISABLE;
	cmd->maxtxpkt		= 0;
	cmd->maxrxpkt		= 0;
	return 0;
}

static void tun_get_drvinfo(struct net_device *dev, struct ethtool_drvinfo *info)
{
	struct tun_struct *tun = netdev_priv(dev);

	strlcpy(info->driver, DRV_NAME, sizeof(info->driver));
	strlcpy(info->version, DRV_VERSION, sizeof(info->version));

	switch (tun->flags & TUN_TYPE_MASK) {
	case TUN_TUN_DEV:
		strlcpy(info->bus_info, "tun", sizeof(info->bus_info));
		break;
	case TUN_TAP_DEV:
		strlcpy(info->bus_info, "tap", sizeof(info->bus_info));
		break;
	}
}

static u32 tun_get_msglevel(struct net_device *dev)
{
#ifdef TUN_DEBUG
	struct tun_struct *tun = netdev_priv(dev);
	return tun->debug;
#else
	return -EOPNOTSUPP;
#endif
}

static void tun_set_msglevel(struct net_device *dev, u32 value)
{
#ifdef TUN_DEBUG
	struct tun_struct *tun = netdev_priv(dev);
	tun->debug = value;
#endif
}

static const struct ethtool_ops tun_ethtool_ops = {
	.get_settings	= tun_get_settings,
	.get_drvinfo	= tun_get_drvinfo,
	.get_msglevel	= tun_get_msglevel,
	.set_msglevel	= tun_set_msglevel,
	.get_link	= ethtool_op_get_link,
};


static int __init tun_init(void)
{
	int ret = 0;

	pr_info("%s, %s\n", DRV_DESCRIPTION, DRV_VERSION);
	pr_info("%s\n", DRV_COPYRIGHT);

	ret = rtnl_link_register(&tun_link_ops);
	if (ret) {
		pr_err("Can't register link_ops\n");
		goto err_linkops;
	}

	ret = misc_register(&tun_miscdev);
	if (ret) {
		pr_err("Can't register misc device %d\n", TUN_MINOR);
		goto err_misc;
	}
	return  0;
err_misc:
	rtnl_link_unregister(&tun_link_ops);
err_linkops:
	return ret;
}

static void tun_cleanup(void)
{
	misc_deregister(&tun_miscdev);
	rtnl_link_unregister(&tun_link_ops);
}

/* Get an underlying socket object from tun file.  Returns error unless file is
 * attached to a device.  The returned object works like a packet socket, it
 * can be used for sock_sendmsg/sock_recvmsg.  The caller is responsible for
 * holding a reference to the file for as long as the socket is in use. */
struct socket *tun_get_socket(struct file *file)
{
	struct tun_file *tfile;
	if (file->f_op != &tun_fops)
		return ERR_PTR(-EINVAL);
	tfile = file->private_data;
	if (!tfile)
		return ERR_PTR(-EBADFD);
	return &tfile->socket;
}
EXPORT_SYMBOL_GPL(tun_get_socket);

module_init(tun_init);
module_exit(tun_cleanup);
MODULE_DESCRIPTION(DRV_DESCRIPTION);
MODULE_AUTHOR(DRV_COPYRIGHT);
MODULE_LICENSE("GPL");
MODULE_ALIAS_MISCDEV(TUN_MINOR);
MODULE_ALIAS("devname:net/tun");<|MERGE_RESOLUTION|>--- conflicted
+++ resolved
@@ -186,10 +186,7 @@
 	unsigned int numdisabled;
 	struct list_head disabled;
 	void *security;
-<<<<<<< HEAD
-=======
 	u32 flow_count;
->>>>>>> fc16e884
 };
 
 static inline u32 tun_hashfn(u32 rxhash)
@@ -234,10 +231,7 @@
 		  e->rxhash, e->queue_index);
 	hlist_del_rcu(&e->hash_link);
 	kfree_rcu(e, rcu);
-<<<<<<< HEAD
-=======
 	--tun->flow_count;
->>>>>>> fc16e884
 }
 
 static void tun_flow_flush(struct tun_struct *tun)
