--- conflicted
+++ resolved
@@ -144,11 +144,7 @@
 	.phy_id		= 0x0181b880,
 	.name		= "Davicom DM9161E",
 	.phy_id_mask	= 0x0ffffff0,
-<<<<<<< HEAD
-	.features	= PHY_BASIC_FEATURES,
-=======
 	/* PHY_BASIC_FEATURES */
->>>>>>> 0ecfebd2
 	.config_init	= dm9161_config_init,
 	.config_aneg	= dm9161_config_aneg,
 	.ack_interrupt	= dm9161_ack_interrupt,
@@ -157,11 +153,7 @@
 	.phy_id		= 0x0181b8b0,
 	.name		= "Davicom DM9161B/C",
 	.phy_id_mask	= 0x0ffffff0,
-<<<<<<< HEAD
-	.features	= PHY_BASIC_FEATURES,
-=======
 	/* PHY_BASIC_FEATURES */
->>>>>>> 0ecfebd2
 	.config_init	= dm9161_config_init,
 	.config_aneg	= dm9161_config_aneg,
 	.ack_interrupt	= dm9161_ack_interrupt,
@@ -170,11 +162,7 @@
 	.phy_id		= 0x0181b8a0,
 	.name		= "Davicom DM9161A",
 	.phy_id_mask	= 0x0ffffff0,
-<<<<<<< HEAD
-	.features	= PHY_BASIC_FEATURES,
-=======
 	/* PHY_BASIC_FEATURES */
->>>>>>> 0ecfebd2
 	.config_init	= dm9161_config_init,
 	.config_aneg	= dm9161_config_aneg,
 	.ack_interrupt	= dm9161_ack_interrupt,
@@ -183,11 +171,7 @@
 	.phy_id		= 0x00181b80,
 	.name		= "Davicom DM9131",
 	.phy_id_mask	= 0x0ffffff0,
-<<<<<<< HEAD
-	.features	= PHY_BASIC_FEATURES,
-=======
 	/* PHY_BASIC_FEATURES */
->>>>>>> 0ecfebd2
 	.ack_interrupt	= dm9161_ack_interrupt,
 	.config_intr	= dm9161_config_intr,
 } };
