--- conflicted
+++ resolved
@@ -55,35 +55,8 @@
 		selector++;
 	}
 
-<<<<<<< HEAD
-/**
- * struct pinmux - per-device pinmux state holder
- * @node: global list node
- * @dev: the device using this pinmux
- * @usecount: the number of active users of this mux setting, used to keep
- *	track of nested use cases
- * @pctldev: pin control device handling this pinmux
- * @func_selector: the function selector for the pinmux device handling
- *	this pinmux
- * @groups: the group selectors for the pinmux device and
- *	selector combination handling this pinmux, this is a list that
- *	will be traversed on all pinmux operations such as
- *	get/put/enable/disable
- * @mutex: a lock for the pinmux state holder
- */
-struct pinmux {
-	struct list_head node;
-	struct device *dev;
-	unsigned usecount;
-	struct pinctrl_dev *pctldev;
-	unsigned func_selector;
-	struct list_head groups;
-	struct mutex mutex;
-};
-=======
 	return 0;
 }
->>>>>>> e9676695
 
 int pinmux_validate_map(struct pinctrl_map const *map, int i)
 {
@@ -165,11 +138,7 @@
 	else
 		status = 0;
 
-<<<<<<< HEAD
-	if (status)
-=======
 	if (status) {
->>>>>>> e9676695
 		dev_err(pctldev->dev, "->request on device %s failed for pin %d\n",
 		       pctldev->desc->name, pin);
 		module_put(pctldev->owner);
@@ -317,65 +286,6 @@
 static int pinmux_func_name_to_selector(struct pinctrl_dev *pctldev,
 					const char *function)
 {
-<<<<<<< HEAD
-	return pinmux_gpio_direction(gpio, true);
-}
-EXPORT_SYMBOL_GPL(pinmux_gpio_direction_input);
-
-/**
- * pinmux_gpio_direction_output() - request a GPIO pin to go into output mode
- * @gpio: the GPIO pin number from the GPIO subsystem number space
- *
- * This function should *ONLY* be used from gpiolib-based GPIO drivers,
- * as part of their gpio_direction_output() semantics, platforms and individual
- * drivers shall *NOT* touch pinmux GPIO calls.
- */
-int pinmux_gpio_direction_output(unsigned gpio)
-{
-	return pinmux_gpio_direction(gpio, false);
-}
-EXPORT_SYMBOL_GPL(pinmux_gpio_direction_output);
-
-/**
- * pinmux_register_mappings() - register a set of pinmux mappings
- * @maps: the pinmux mappings table to register, this should be marked with
- *	__initdata so it can be discarded after boot, this function will
- *	perform a shallow copy for the mapping entries.
- * @num_maps: the number of maps in the mapping table
- *
- * Only call this once during initialization of your machine, the function is
- * tagged as __init and won't be callable after init has completed. The map
- * passed into this function will be owned by the pinmux core and cannot be
- * freed.
- */
-int __init pinmux_register_mappings(struct pinmux_map const *maps,
-				    unsigned num_maps)
-{
-	void *tmp_maps;
-	int i;
-
-	pr_debug("add %d pinmux maps\n", num_maps);
-
-	/* First sanity check the new mapping */
-	for (i = 0; i < num_maps; i++) {
-		if (!maps[i].name) {
-			pr_err("failed to register map %d: no map name given\n",
-					i);
-			return -EINVAL;
-		}
-
-		if (!maps[i].ctrl_dev && !maps[i].ctrl_dev_name) {
-			pr_err("failed to register map %s (%d): no pin control device given\n",
-			       maps[i].name, i);
-			return -EINVAL;
-		}
-
-		if (!maps[i].function) {
-			pr_err("failed to register map %s (%d): no function ID given\n",
-					maps[i].name, i);
-			return -EINVAL;
-		}
-=======
 	const struct pinmux_ops *ops = pctldev->desc->pmxops;
 	unsigned selector = 0;
 
@@ -383,7 +293,6 @@
 	while (ops->list_functions(pctldev, selector) >= 0) {
 		const char *fname = ops->get_function_name(pctldev,
 							   selector);
->>>>>>> e9676695
 
 		if (!strcmp(function, fname))
 			return selector;
@@ -396,20 +305,8 @@
 	return -EINVAL;
 }
 
-<<<<<<< HEAD
-/**
- * acquire_pins() - acquire all the pins for a certain function on a pinmux
- * @pctldev: the device to take the pins on
- * @func_selector: the function selector to acquire the pins for
- * @group_selector: the group selector containing the pins to acquire
- */
-static int acquire_pins(struct pinctrl_dev *pctldev,
-			unsigned func_selector,
-			unsigned group_selector)
-=======
 int pinmux_map_to_setting(struct pinctrl_map const *map,
 			  struct pinctrl_setting *setting)
->>>>>>> e9676695
 {
 	struct pinctrl_dev *pctldev = setting->pctldev;
 	const struct pinmux_ops *pmxops = pctldev->desc->pmxops;
@@ -467,14 +364,8 @@
 		ret = pin_request(pctldev, pins[i], map->dev_name, NULL);
 		if (ret) {
 			dev_err(pctldev->dev,
-<<<<<<< HEAD
-				"could not get pin %d for function %s on device %s - conflicting mux mappings?\n",
-				pins[i], func ? : "(undefined)",
-				pinctrl_dev_get_name(pctldev));
-=======
 				"could not get request pin %d on device %s\n",
 				pins[i], pinctrl_dev_get_name(pctldev));
->>>>>>> e9676695
 			/* On error release all taken pins */
 			i--; /* this pin just failed */
 			for (; i >= 0; i--)
@@ -486,17 +377,7 @@
 	return 0;
 }
 
-<<<<<<< HEAD
-/**
- * release_pins() - release pins taken by earlier acquirement
- * @pctldev: the device to free the pins on
- * @group_selector: the group selector containing the pins to free
- */
-static void release_pins(struct pinctrl_dev *pctldev,
-			 unsigned group_selector)
-=======
 void pinmux_free_setting(struct pinctrl_setting const *setting)
->>>>>>> e9676695
 {
 	struct pinctrl_dev *pctldev = setting->pctldev;
 	const struct pinctrl_ops *pctlops = pctldev->desc->pctlops;
@@ -508,14 +389,9 @@
 	ret = pctlops->get_group_pins(pctldev, setting->data.mux.group,
 				      &pins, &num_pins);
 	if (ret) {
-<<<<<<< HEAD
-		dev_err(pctldev->dev, "could not get pins to release for group selector %d\n",
-			group_selector);
-=======
 		dev_err(pctldev->dev,
 			"could not get pins for device %s group selector %d\n",
 			pinctrl_dev_get_name(pctldev), setting->data.mux.group);
->>>>>>> e9676695
 		return;
 	}
 
@@ -524,297 +400,6 @@
 }
 
 int pinmux_enable_setting(struct pinctrl_setting const *setting)
-{
-	struct pinctrl_dev *pctldev = setting->pctldev;
-	const struct pinctrl_ops *pctlops = pctldev->desc->pctlops;
-<<<<<<< HEAD
-	int ret;
-
-	/*
-	 * If the driver does not support different pin groups for the
-	 * functions, we only support group 0, and assume this exists.
-	 */
-	if (!pctlops || !pctlops->list_groups)
-		return 0;
-
-	/*
-	 * Passing NULL (no specific group) will select the first and
-	 * hopefully only group of pins available for this function.
-	 */
-	if (!pin_group) {
-		char const * const *groups;
-		unsigned num_groups;
-
-		ret = pmxops->get_function_groups(pctldev, func_selector,
-						  &groups, &num_groups);
-		if (ret)
-			return ret;
-		if (num_groups < 1)
-			return -EINVAL;
-		ret = pinctrl_get_group_selector(pctldev, groups[0]);
-		if (ret < 0) {
-			dev_err(pctldev->dev,
-				"function %s wants group %s but the pin controller does not seem to have that group\n",
-				pmxops->get_function_name(pctldev, func_selector),
-				groups[0]);
-			return ret;
-		}
-
-		if (num_groups > 1)
-			dev_dbg(pctldev->dev,
-				"function %s support more than one group, default-selecting first group %s (%d)\n",
-				pmxops->get_function_name(pctldev, func_selector),
-				groups[0],
-				ret);
-
-		return ret;
-	}
-
-	dev_dbg(pctldev->dev,
-		"check if we have pin group %s on controller %s\n",
-		pin_group, pinctrl_dev_get_name(pctldev));
-
-	ret = pinctrl_get_group_selector(pctldev, pin_group);
-	if (ret < 0) {
-		dev_dbg(pctldev->dev,
-			"%s does not support pin group %s with function %s\n",
-			pinctrl_dev_get_name(pctldev),
-			pin_group,
-			pmxops->get_function_name(pctldev, func_selector));
-	}
-	return ret;
-}
-
-/**
- * pinmux_search_function() - check pin control driver for a certain function
- * @pctldev: device to check for function and position
- * @map: function map containing the function and position to look for
- * @func_selector: returns the applicable function selector if found
- * @group_selector: returns the applicable group selector if found
- *
- * This will search the pinmux driver for an applicable
- * function with a specific pin group, returns 0 if these can be mapped
- * negative otherwise
- */
-static int pinmux_search_function(struct pinctrl_dev *pctldev,
-				  struct pinmux_map const *map,
-				  unsigned *func_selector,
-				  unsigned *group_selector)
-{
-=======
->>>>>>> e9676695
-	const struct pinmux_ops *ops = pctldev->desc->pmxops;
-	int ret;
-	const unsigned *pins;
-	unsigned num_pins;
-	int i;
-	struct pin_desc *desc;
-
-<<<<<<< HEAD
-	/*
-	 * Note that we're not locking the pinmux mutex here, because
-	 * this is only called at pinmux initialization time when it
-	 * has not been added to any list and thus is not reachable
-	 * by anyone else.
-	 */
-
-	if (pmx->pctldev && pmx->pctldev != pctldev) {
-		dev_err(pctldev->dev,
-			"different pin control devices given for device %s, function %s\n",
-			devname, map->function);
-		return -EINVAL;
-	}
-	pmx->dev = dev;
-	pmx->pctldev = pctldev;
-
-	/* Now go into the driver and try to match a function and group */
-	ret = pinmux_search_function(pctldev, map, &func_selector,
-				     &group_selector);
-	if (ret < 0)
-		return ret;
-
-	/*
-	 * If the function selector is already set, it needs to be identical,
-	 * we support several groups with one function but not several
-	 * functions with one or several groups in the same pinmux.
-	 */
-	if (pmx->func_selector != UINT_MAX &&
-	    pmx->func_selector != func_selector) {
-		dev_err(pctldev->dev,
-			"dual function defines in the map for device %s\n",
-		       devname);
-		return -EINVAL;
-	}
-	pmx->func_selector = func_selector;
-
-	/* Now add this group selector, we may have many of them */
-	grp = kmalloc(sizeof(struct pinmux_group), GFP_KERNEL);
-	if (!grp)
-		return -ENOMEM;
-	grp->group_selector = group_selector;
-	ret = acquire_pins(pctldev, func_selector, group_selector);
-=======
-	ret = pctlops->get_group_pins(pctldev, setting->data.mux.group,
-				      &pins, &num_pins);
->>>>>>> e9676695
-	if (ret) {
-		/* errors only affect debug data, so just warn */
-		dev_warn(pctldev->dev,
-			 "could not get pins for group selector %d\n",
-			 setting->data.mux.group);
-		num_pins = 0;
-	}
-
-<<<<<<< HEAD
-static void pinmux_free_groups(struct pinmux *pmx)
-{
-	struct list_head *node, *tmp;
-
-	list_for_each_safe(node, tmp, &pmx->groups) {
-		struct pinmux_group *grp =
-			list_entry(node, struct pinmux_group, node);
-		/* Release all pins taken by this group */
-		release_pins(pmx->pctldev, grp->group_selector);
-		list_del(node);
-		kfree(grp);
-	}
-}
-
-/**
- * pinmux_get() - retrieves the pinmux for a certain device
- * @dev: the device to get the pinmux for
- * @name: an optional specific mux mapping name or NULL, the name is only
- *	needed if you want to have more than one mapping per device, or if you
- *	need an anonymous pinmux (not tied to any specific device)
- */
-struct pinmux *pinmux_get(struct device *dev, const char *name)
-{
-	struct pinmux_map const *map = NULL;
-	struct pinctrl_dev *pctldev = NULL;
-	const char *devname = NULL;
-	struct pinmux *pmx;
-	bool found_map;
-	unsigned num_maps = 0;
-	int ret = -ENODEV;
-	int i;
-
-	/* We must have dev or ID or both */
-	if (!dev && !name)
-		return ERR_PTR(-EINVAL);
-
-	if (dev)
-		devname = dev_name(dev);
-
-	pr_debug("get mux %s for device %s\n", name,
-		 devname ? devname : "(none)");
-
-	/*
-	 * create the state cookie holder struct pinmux for each
-	 * mapping, this is what consumers will get when requesting
-	 * a pinmux handle with pinmux_get()
-	 */
-	pmx = kzalloc(sizeof(struct pinmux), GFP_KERNEL);
-	if (pmx == NULL)
-		return ERR_PTR(-ENOMEM);
-	mutex_init(&pmx->mutex);
-	pmx->func_selector = UINT_MAX;
-	INIT_LIST_HEAD(&pmx->groups);
-
-	/* Iterate over the pinmux maps to locate the right ones */
-	for (i = 0; i < pinmux_maps_num; i++) {
-		map = &pinmux_maps[i];
-		found_map = false;
-
-		/*
-		 * First, try to find the pctldev given in the map
-		 */
-		pctldev = get_pinctrl_dev_from_dev(map->ctrl_dev,
-						   map->ctrl_dev_name);
-		if (!pctldev) {
-			const char *devname = NULL;
-
-			if (map->ctrl_dev)
-				devname = dev_name(map->ctrl_dev);
-			else if (map->ctrl_dev_name)
-				devname = map->ctrl_dev_name;
-
-			pr_warning("could not find a pinctrl device for pinmux function %s, fishy, they shall all have one\n",
-				   map->function);
-			pr_warning("given pinctrl device name: %s",
-				   devname ? devname : "UNDEFINED");
-
-			/* Continue to check the other mappings anyway... */
-=======
-	for (i = 0; i < num_pins; i++) {
-		desc = pin_desc_get(pctldev, pins[i]);
-		if (desc == NULL) {
-			dev_warn(pctldev->dev,
-				 "could not get pin desc for pin %d\n",
-				 pins[i]);
->>>>>>> e9676695
-			continue;
-		}
-		desc->mux_setting = &(setting->data.mux);
-	}
-
-<<<<<<< HEAD
-/**
- * pinmux_disable() - disable a certain pinmux setting
- * @pmx: the pinmux to disable, previously claimed by pinmux_get()
- */
-void pinmux_disable(struct pinmux *pmx)
-{
-	if (pmx == NULL)
-		return;
-
-	mutex_lock(&pmx->mutex);
-	if (--pmx->usecount == 0) {
-		struct pinctrl_dev *pctldev = pmx->pctldev;
-		const struct pinmux_ops *ops = pctldev->desc->pmxops;
-		struct pinmux_group *grp;
-
-		list_for_each_entry(grp, &pmx->groups, node) {
-			ops->disable(pctldev, pmx->func_selector,
-				     grp->group_selector);
-		}
-	}
-	mutex_unlock(&pmx->mutex);
-}
-EXPORT_SYMBOL_GPL(pinmux_disable);
-
-int pinmux_check_ops(struct pinctrl_dev *pctldev)
-{
-	const struct pinmux_ops *ops = pctldev->desc->pmxops;
-	unsigned selector = 0;
-
-	/* Check that we implement required operations */
-	if (!ops->list_functions ||
-	    !ops->get_function_name ||
-	    !ops->get_function_groups ||
-	    !ops->enable ||
-	    !ops->disable)
-		return -EINVAL;
-
-	/* Check that all functions registered have names */
-	while (ops->list_functions(pctldev, selector) >= 0) {
-		const char *fname = ops->get_function_name(pctldev,
-							   selector);
-		if (!fname) {
-			pr_err("pinmux ops has no name for function%u\n",
-				selector);
-			return -EINVAL;
-		}
-		selector++;
-	}
-
-	return 0;
-=======
-	return ops->enable(pctldev, setting->data.mux.func,
-			   setting->data.mux.group);
->>>>>>> e9676695
-}
-
-void pinmux_disable_setting(struct pinctrl_setting const *setting)
 {
 	struct pinctrl_dev *pctldev = setting->pctldev;
 	const struct pinctrl_ops *pctlops = pctldev->desc->pctlops;
@@ -825,37 +410,8 @@
 	int i;
 	struct pin_desc *desc;
 
-<<<<<<< HEAD
-	if (map->dev || map->dev_name) {
-		/*
-		 * TODO: the day we have device tree support, we can
-		 * traverse the device tree and hog to specific device nodes
-		 * without any problems, so then we can hog pinmuxes for
-		 * all devices that just want a static pin mux at this point.
-		 */
-		dev_err(pctldev->dev, "map %s wants to hog a non-system pinmux, this is not going to work\n",
-				map->name);
-		return -EINVAL;
-	}
-
-	hog = kzalloc(sizeof(struct pinmux_hog), GFP_KERNEL);
-	if (!hog)
-		return -ENOMEM;
-
-	pmx = pinmux_get(NULL, map->name);
-	if (IS_ERR(pmx)) {
-		kfree(hog);
-		dev_err(pctldev->dev,
-			"could not get the %s pinmux mapping for hogging\n",
-			map->name);
-		return PTR_ERR(pmx);
-	}
-
-	ret = pinmux_enable(pmx);
-=======
 	ret = pctlops->get_group_pins(pctldev, setting->data.mux.group,
 				      &pins, &num_pins);
->>>>>>> e9676695
 	if (ret) {
 		/* errors only affect debug data, so just warn */
 		dev_warn(pctldev->dev,
@@ -864,51 +420,6 @@
 		num_pins = 0;
 	}
 
-<<<<<<< HEAD
-	hog->map = map;
-	hog->pmx = pmx;
-
-	dev_info(pctldev->dev, "hogged map %s, function %s\n", map->name,
-		 map->function);
-	mutex_lock(&pctldev->pinmux_hogs_lock);
-	list_add(&hog->node, &pctldev->pinmux_hogs);
-	mutex_unlock(&pctldev->pinmux_hogs_lock);
-
-	return 0;
-}
-
-/**
- * pinmux_hog_maps() - hog specific map entries on controller device
- * @pctldev: the pin control device to hog entries on
- *
- * When the pin controllers are registered, there may be some specific pinmux
- * map entries that need to be hogged, i.e. get+enabled until the system shuts
- * down.
- */
-int pinmux_hog_maps(struct pinctrl_dev *pctldev)
-{
-	struct device *dev = pctldev->dev;
-	const char *devname = dev_name(dev);
-	int ret;
-	int i;
-
-	INIT_LIST_HEAD(&pctldev->pinmux_hogs);
-	mutex_init(&pctldev->pinmux_hogs_lock);
-
-	for (i = 0; i < pinmux_maps_num; i++) {
-		struct pinmux_map const *map = &pinmux_maps[i];
-
-		if (!map->hog_on_boot)
-			continue;
-
-		if ((map->ctrl_dev == dev) ||
-			(map->ctrl_dev_name &&
-				!strcmp(map->ctrl_dev_name, devname))) {
-			/* OK time to hog! */
-			ret = pinmux_hog_map(pctldev, map);
-			if (ret)
-				return ret;
-=======
 	for (i = 0; i < num_pins; i++) {
 		desc = pin_desc_get(pctldev, pins[i]);
 		if (desc == NULL) {
@@ -916,7 +427,42 @@
 				 "could not get pin desc for pin %d\n",
 				 pins[i]);
 			continue;
->>>>>>> e9676695
+		}
+		desc->mux_setting = &(setting->data.mux);
+	}
+
+	return ops->enable(pctldev, setting->data.mux.func,
+			   setting->data.mux.group);
+}
+
+void pinmux_disable_setting(struct pinctrl_setting const *setting)
+{
+	struct pinctrl_dev *pctldev = setting->pctldev;
+	const struct pinctrl_ops *pctlops = pctldev->desc->pctlops;
+	const struct pinmux_ops *ops = pctldev->desc->pmxops;
+	int ret;
+	const unsigned *pins;
+	unsigned num_pins;
+	int i;
+	struct pin_desc *desc;
+
+	ret = pctlops->get_group_pins(pctldev, setting->data.mux.group,
+				      &pins, &num_pins);
+	if (ret) {
+		/* errors only affect debug data, so just warn */
+		dev_warn(pctldev->dev,
+			 "could not get pins for group selector %d\n",
+			 setting->data.mux.group);
+		num_pins = 0;
+	}
+
+	for (i = 0; i < num_pins; i++) {
+		desc = pin_desc_get(pctldev, pins[i]);
+		if (desc == NULL) {
+			dev_warn(pctldev->dev,
+				 "could not get pin desc for pin %d\n",
+				 pins[i]);
+			continue;
 		}
 		desc->mux_setting = NULL;
 	}
@@ -1014,50 +560,9 @@
 
 void pinmux_show_map(struct seq_file *s, struct pinctrl_map const *map)
 {
-<<<<<<< HEAD
-	struct pinmux *pmx;
-
-	seq_puts(s, "Requested pinmuxes and their maps:\n");
-	list_for_each_entry(pmx, &pinmux_list, node) {
-		struct pinctrl_dev *pctldev = pmx->pctldev;
-		const struct pinmux_ops *pmxops;
-		const struct pinctrl_ops *pctlops;
-		struct pinmux_group *grp;
-
-		if (!pctldev) {
-			seq_puts(s, "NO PIN CONTROLLER DEVICE\n");
-			continue;
-		}
-
-		pmxops = pctldev->desc->pmxops;
-		pctlops = pctldev->desc->pctlops;
-
-		seq_printf(s, "device: %s function: %s (%u),",
-			   pinctrl_dev_get_name(pmx->pctldev),
-			   pmxops->get_function_name(pctldev,
-				   pmx->func_selector),
-			   pmx->func_selector);
-
-		seq_printf(s, " groups: [");
-		list_for_each_entry(grp, &pmx->groups, node) {
-			seq_printf(s, " %s (%u)",
-				   pctlops->get_group_name(pctldev,
-					   grp->group_selector),
-				   grp->group_selector);
-		}
-		seq_printf(s, " ]");
-
-		seq_printf(s, " users: %u map-> %s\n",
-			   pmx->usecount,
-			   pmx->dev ? dev_name(pmx->dev) : "(system)");
-	}
-
-	return 0;
-=======
 	seq_printf(s, "group %s\nfunction %s\n",
 		map->data.mux.group ? map->data.mux.group : "(default)",
 		map->data.mux.function);
->>>>>>> e9676695
 }
 
 void pinmux_show_setting(struct seq_file *s,
