--- conflicted
+++ resolved
@@ -59,8 +59,6 @@
 				reg = <0xfffff000 0x200>;
 			};
 
-<<<<<<< HEAD
-=======
 			ramc0: ramc@ffffea00 {
 				compatible = "atmel,at91sam9260-sdramc";
 				reg = <0xffffea00 0x200>;
@@ -81,7 +79,6 @@
 				reg = <0xfffffd10 0x10>;
 			};
 
->>>>>>> 7d1206bc
 			pit: timer@fffffd30 {
 				compatible = "atmel,at91sam9260-pit";
 				reg = <0xfffffd30 0xf>;
@@ -192,8 +189,6 @@
 				compatible = "cdns,at32ap7000-macb", "cdns,macb";
 				reg = <0xfffc4000 0x100>;
 				interrupts = <21 4>;
-<<<<<<< HEAD
-=======
 				status = "disabled";
 			};
 
@@ -201,7 +196,6 @@
 				compatible = "atmel,at91rm9200-udc";
 				reg = <0xfffa4000 0x4000>;
 				interrupts = <10 4>;
->>>>>>> 7d1206bc
 				status = "disabled";
 			};
 		};
