--- conflicted
+++ resolved
@@ -261,21 +261,13 @@
 			dma-names = "rx", "tx";
 			status = "disabled";
 		};
-<<<<<<< HEAD
-		ehrpwm0: ehrpwm@300000 {
-=======
-		ehrpwm0: pwm@01f00000 {
->>>>>>> a4240d3a
+		ehrpwm0: pwm@300000 {
 			compatible = "ti,da850-ehrpwm", "ti,am33xx-ehrpwm";
 			#pwm-cells = <3>;
 			reg = <0x300000 0x2000>;
 			status = "disabled";
 		};
-<<<<<<< HEAD
-		ehrpwm1: ehrpwm@302000 {
-=======
-		ehrpwm1: pwm@01f02000 {
->>>>>>> a4240d3a
+		ehrpwm1: pwm@302000 {
 			compatible = "ti,da850-ehrpwm", "ti,am33xx-ehrpwm";
 			#pwm-cells = <3>;
 			reg = <0x302000 0x2000>;
